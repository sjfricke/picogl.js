/*
PicoGL.js v$npm_package_version

The MIT License (MIT)

Copyright (c) 2017 Tarek Sherif

Permission is hereby granted, free of charge, to any person obtaining a copy of
this software and associated documentation files (the "Software"), to deal in
the Software without restriction, including without limitation the rights to
use, copy, modify, merge, publish, distribute, sublicense, and/or sell copies of
the Software, and to permit persons to whom the Software is furnished to do so,
subject to the following conditions:

The above copyright notice and this permission notice shall be included in all
copies or substantial portions of the Software.

THE SOFTWARE IS PROVIDED "AS IS", WITHOUT WARRANTY OF ANY KIND, EXPRESS OR
IMPLIED, INCLUDING BUT NOT LIMITED TO THE WARRANTIES OF MERCHANTABILITY, FITNESS
FOR A PARTICULAR PURPOSE AND NONINFRINGEMENT. IN NO EVENT SHALL THE AUTHORS OR
COPYRIGHT HOLDERS BE LIABLE FOR ANY CLAIM, DAMAGES OR OTHER LIABILITY, WHETHER
IN AN ACTION OF CONTRACT, TORT OR OTHERWISE, ARISING FROM, OUT OF OR IN
CONNECTION WITH THE SOFTWARE OR THE USE OR OTHER DEALINGS IN THE SOFTWARE.
*/

(function webpackUniversalModuleDefinition(root, factory) {
	if(typeof exports === 'object' && typeof module === 'object')
		module.exports = factory();
	else if(typeof define === 'function' && define.amd)
		define([], factory);
	else if(typeof exports === 'object')
		exports["PicoGL"] = factory();
	else
		root["PicoGL"] = factory();
})(this, function() {
return /******/ (function(modules) { // webpackBootstrap
/******/ 	// The module cache
/******/ 	var installedModules = {};
/******/
/******/ 	// The require function
/******/ 	function __webpack_require__(moduleId) {
/******/
/******/ 		// Check if module is in cache
/******/ 		if(installedModules[moduleId]) {
/******/ 			return installedModules[moduleId].exports;
/******/ 		}
/******/ 		// Create a new module (and put it into the cache)
/******/ 		var module = installedModules[moduleId] = {
/******/ 			i: moduleId,
/******/ 			l: false,
/******/ 			exports: {}
/******/ 		};
/******/
/******/ 		// Execute the module function
/******/ 		modules[moduleId].call(module.exports, module, module.exports, __webpack_require__);
/******/
/******/ 		// Flag the module as loaded
/******/ 		module.l = true;
/******/
/******/ 		// Return the exports of the module
/******/ 		return module.exports;
/******/ 	}
/******/
/******/
/******/ 	// expose the modules object (__webpack_modules__)
/******/ 	__webpack_require__.m = modules;
/******/
/******/ 	// expose the module cache
/******/ 	__webpack_require__.c = installedModules;
/******/
/******/ 	// define getter function for harmony exports
/******/ 	__webpack_require__.d = function(exports, name, getter) {
/******/ 		if(!__webpack_require__.o(exports, name)) {
/******/ 			Object.defineProperty(exports, name, {
/******/ 				configurable: false,
/******/ 				enumerable: true,
/******/ 				get: getter
/******/ 			});
/******/ 		}
/******/ 	};
/******/
/******/ 	// getDefaultExport function for compatibility with non-harmony modules
/******/ 	__webpack_require__.n = function(module) {
/******/ 		var getter = module && module.__esModule ?
/******/ 			function getDefault() { return module['default']; } :
/******/ 			function getModuleExports() { return module; };
/******/ 		__webpack_require__.d(getter, 'a', getter);
/******/ 		return getter;
/******/ 	};
/******/
/******/ 	// Object.prototype.hasOwnProperty.call
/******/ 	__webpack_require__.o = function(object, property) { return Object.prototype.hasOwnProperty.call(object, property); };
/******/
/******/ 	// __webpack_public_path__
/******/ 	__webpack_require__.p = "";
/******/
/******/ 	// Load entry module and return exports
/******/ 	return __webpack_require__(__webpack_require__.s = 4);
/******/ })
/************************************************************************/
/******/ ([
/* 0 */
/***/ (function(module, __webpack_exports__, __webpack_require__) {

"use strict";
///////////////////////////////////////////////////////////////////////////////////
// The MIT License (MIT)
//
// Copyright (c) 2017 Tarek Sherif
//
// Permission is hereby granted, free of charge, to any person obtaining a copy of
// this software and associated documentation files (the "Software"), to deal in
// the Software without restriction, including without limitation the rights to
// use, copy, modify, merge, publish, distribute, sublicense, and/or sell copies of
// the Software, and to permit persons to whom the Software is furnished to do so,
// subject to the following conditions:
//
// The above copyright notice and this permission notice shall be included in all
// copies or substantial portions of the Software.
//
// THE SOFTWARE IS PROVIDED "AS IS", WITHOUT WARRANTY OF ANY KIND, EXPRESS OR
// IMPLIED, INCLUDING BUT NOT LIMITED TO THE WARRANTIES OF MERCHANTABILITY, FITNESS
// FOR A PARTICULAR PURPOSE AND NONINFRINGEMENT. IN NO EVENT SHALL THE AUTHORS OR
// COPYRIGHT HOLDERS BE LIABLE FOR ANY CLAIM, DAMAGES OR OTHER LIABILITY, WHETHER
// IN AN ACTION OF CONTRACT, TORT OR OTHERWISE, ARISING FROM, OUT OF OR IN
// CONNECTION WITH THE SOFTWARE OR THE USE OR OTHER DEALINGS IN THE SOFTWARE.
///////////////////////////////////////////////////////////////////////////////////

const ACTIVE_ATTRIBUTES = 35721;
/* harmony export (immutable) */ __webpack_exports__["a"] = ACTIVE_ATTRIBUTES;

const ACTIVE_TEXTURE = 34016;
/* harmony export (immutable) */ __webpack_exports__["b"] = ACTIVE_TEXTURE;

const ACTIVE_UNIFORMS = 35718;
/* harmony export (immutable) */ __webpack_exports__["c"] = ACTIVE_UNIFORMS;

const ACTIVE_UNIFORM_BLOCKS = 35382;
/* harmony export (immutable) */ __webpack_exports__["d"] = ACTIVE_UNIFORM_BLOCKS;

const ALIASED_LINE_WIDTH_RANGE = 33902;
/* harmony export (immutable) */ __webpack_exports__["e"] = ALIASED_LINE_WIDTH_RANGE;

const ALIASED_POINT_SIZE_RANGE = 33901;
/* harmony export (immutable) */ __webpack_exports__["f"] = ALIASED_POINT_SIZE_RANGE;

const ALPHA = 6406;
/* harmony export (immutable) */ __webpack_exports__["g"] = ALPHA;

const ALPHA_BITS = 3413;
/* harmony export (immutable) */ __webpack_exports__["h"] = ALPHA_BITS;

const ALREADY_SIGNALED = 37146;
/* harmony export (immutable) */ __webpack_exports__["i"] = ALREADY_SIGNALED;

const ALWAYS = 519;
/* harmony export (immutable) */ __webpack_exports__["j"] = ALWAYS;

const ANY_SAMPLES_PASSED = 35887;
/* harmony export (immutable) */ __webpack_exports__["k"] = ANY_SAMPLES_PASSED;

const ANY_SAMPLES_PASSED_CONSERVATIVE = 36202;
/* harmony export (immutable) */ __webpack_exports__["l"] = ANY_SAMPLES_PASSED_CONSERVATIVE;

const ARRAY_BUFFER = 34962;
/* harmony export (immutable) */ __webpack_exports__["m"] = ARRAY_BUFFER;

const ARRAY_BUFFER_BINDING = 34964;
/* harmony export (immutable) */ __webpack_exports__["n"] = ARRAY_BUFFER_BINDING;

const ATTACHED_SHADERS = 35717;
/* harmony export (immutable) */ __webpack_exports__["o"] = ATTACHED_SHADERS;

const BACK = 1029;
/* harmony export (immutable) */ __webpack_exports__["p"] = BACK;

const BLEND = 3042;
/* harmony export (immutable) */ __webpack_exports__["q"] = BLEND;

const BLEND_COLOR = 32773;
/* harmony export (immutable) */ __webpack_exports__["r"] = BLEND_COLOR;

const BLEND_DST_ALPHA = 32970;
/* harmony export (immutable) */ __webpack_exports__["s"] = BLEND_DST_ALPHA;

const BLEND_DST_RGB = 32968;
/* harmony export (immutable) */ __webpack_exports__["t"] = BLEND_DST_RGB;

const BLEND_EQUATION = 32777;
/* harmony export (immutable) */ __webpack_exports__["u"] = BLEND_EQUATION;

const BLEND_EQUATION_ALPHA = 34877;
/* harmony export (immutable) */ __webpack_exports__["v"] = BLEND_EQUATION_ALPHA;

const BLEND_EQUATION_RGB = 32777;
/* harmony export (immutable) */ __webpack_exports__["w"] = BLEND_EQUATION_RGB;

const BLEND_SRC_ALPHA = 32971;
/* harmony export (immutable) */ __webpack_exports__["x"] = BLEND_SRC_ALPHA;

const BLEND_SRC_RGB = 32969;
/* harmony export (immutable) */ __webpack_exports__["y"] = BLEND_SRC_RGB;

const BLUE_BITS = 3412;
/* harmony export (immutable) */ __webpack_exports__["z"] = BLUE_BITS;

const BOOL = 35670;
/* harmony export (immutable) */ __webpack_exports__["A"] = BOOL;

const BOOL_VEC2 = 35671;
/* harmony export (immutable) */ __webpack_exports__["B"] = BOOL_VEC2;

const BOOL_VEC3 = 35672;
/* harmony export (immutable) */ __webpack_exports__["C"] = BOOL_VEC3;

const BOOL_VEC4 = 35673;
/* harmony export (immutable) */ __webpack_exports__["D"] = BOOL_VEC4;

const BROWSER_DEFAULT_WEBGL = 37444;
/* harmony export (immutable) */ __webpack_exports__["E"] = BROWSER_DEFAULT_WEBGL;

const BUFFER_SIZE = 34660;
/* harmony export (immutable) */ __webpack_exports__["F"] = BUFFER_SIZE;

const BUFFER_USAGE = 34661;
/* harmony export (immutable) */ __webpack_exports__["G"] = BUFFER_USAGE;

const BYTE = 5120;
/* harmony export (immutable) */ __webpack_exports__["H"] = BYTE;

const CCW = 2305;
/* harmony export (immutable) */ __webpack_exports__["I"] = CCW;

const CLAMP_TO_EDGE = 33071;
/* harmony export (immutable) */ __webpack_exports__["J"] = CLAMP_TO_EDGE;

const COLOR = 6144;
/* harmony export (immutable) */ __webpack_exports__["K"] = COLOR;

const COLOR_ATTACHMENT0 = 36064;
/* harmony export (immutable) */ __webpack_exports__["L"] = COLOR_ATTACHMENT0;

const COLOR_ATTACHMENT1 = 36065;
/* harmony export (immutable) */ __webpack_exports__["M"] = COLOR_ATTACHMENT1;

const COLOR_ATTACHMENT2 = 36066;
/* harmony export (immutable) */ __webpack_exports__["T"] = COLOR_ATTACHMENT2;

const COLOR_ATTACHMENT3 = 36067;
/* harmony export (immutable) */ __webpack_exports__["U"] = COLOR_ATTACHMENT3;

const COLOR_ATTACHMENT4 = 36068;
/* harmony export (immutable) */ __webpack_exports__["V"] = COLOR_ATTACHMENT4;

const COLOR_ATTACHMENT5 = 36069;
/* harmony export (immutable) */ __webpack_exports__["W"] = COLOR_ATTACHMENT5;

const COLOR_ATTACHMENT6 = 36070;
/* harmony export (immutable) */ __webpack_exports__["X"] = COLOR_ATTACHMENT6;

const COLOR_ATTACHMENT7 = 36071;
/* harmony export (immutable) */ __webpack_exports__["Y"] = COLOR_ATTACHMENT7;

const COLOR_ATTACHMENT8 = 36072;
/* harmony export (immutable) */ __webpack_exports__["Z"] = COLOR_ATTACHMENT8;

const COLOR_ATTACHMENT9 = 36073;
/* harmony export (immutable) */ __webpack_exports__["_0"] = COLOR_ATTACHMENT9;

const COLOR_ATTACHMENT10 = 36074;
/* harmony export (immutable) */ __webpack_exports__["N"] = COLOR_ATTACHMENT10;

const COLOR_ATTACHMENT11 = 36075;
/* harmony export (immutable) */ __webpack_exports__["O"] = COLOR_ATTACHMENT11;

const COLOR_ATTACHMENT12 = 36076;
/* harmony export (immutable) */ __webpack_exports__["P"] = COLOR_ATTACHMENT12;

const COLOR_ATTACHMENT13 = 36077;
/* harmony export (immutable) */ __webpack_exports__["Q"] = COLOR_ATTACHMENT13;

const COLOR_ATTACHMENT14 = 36078;
/* harmony export (immutable) */ __webpack_exports__["R"] = COLOR_ATTACHMENT14;

const COLOR_ATTACHMENT15 = 36079;
/* harmony export (immutable) */ __webpack_exports__["S"] = COLOR_ATTACHMENT15;

const COLOR_BUFFER_BIT = 16384;
/* harmony export (immutable) */ __webpack_exports__["_1"] = COLOR_BUFFER_BIT;

const COLOR_CLEAR_VALUE = 3106;
/* harmony export (immutable) */ __webpack_exports__["_2"] = COLOR_CLEAR_VALUE;

const COLOR_WRITEMASK = 3107;
/* harmony export (immutable) */ __webpack_exports__["_3"] = COLOR_WRITEMASK;

const COMPARE_REF_TO_TEXTURE = 34894;
/* harmony export (immutable) */ __webpack_exports__["_4"] = COMPARE_REF_TO_TEXTURE;

const COMPILE_STATUS = 35713;
/* harmony export (immutable) */ __webpack_exports__["_5"] = COMPILE_STATUS;

const COMPRESSED_TEXTURE_FORMATS = 34467;
/* harmony export (immutable) */ __webpack_exports__["_56"] = COMPRESSED_TEXTURE_FORMATS;

const CONDITION_SATISFIED = 37148;
/* harmony export (immutable) */ __webpack_exports__["_57"] = CONDITION_SATISFIED;

const CONSTANT_ALPHA = 32771;
/* harmony export (immutable) */ __webpack_exports__["_58"] = CONSTANT_ALPHA;

const CONSTANT_COLOR = 32769;
/* harmony export (immutable) */ __webpack_exports__["_59"] = CONSTANT_COLOR;

const CONTEXT_LOST_WEBGL = 37442;
/* harmony export (immutable) */ __webpack_exports__["_60"] = CONTEXT_LOST_WEBGL;

const COPY_READ_BUFFER = 36662;
/* harmony export (immutable) */ __webpack_exports__["_61"] = COPY_READ_BUFFER;

const COPY_READ_BUFFER_BINDING = 36662;
/* harmony export (immutable) */ __webpack_exports__["_62"] = COPY_READ_BUFFER_BINDING;

const COPY_WRITE_BUFFER = 36663;
/* harmony export (immutable) */ __webpack_exports__["_63"] = COPY_WRITE_BUFFER;

const COPY_WRITE_BUFFER_BINDING = 36663;
/* harmony export (immutable) */ __webpack_exports__["_64"] = COPY_WRITE_BUFFER_BINDING;

const CULL_FACE = 2884;
/* harmony export (immutable) */ __webpack_exports__["_65"] = CULL_FACE;

const CULL_FACE_MODE = 2885;
/* harmony export (immutable) */ __webpack_exports__["_66"] = CULL_FACE_MODE;

const CURRENT_PROGRAM = 35725;
/* harmony export (immutable) */ __webpack_exports__["_67"] = CURRENT_PROGRAM;

const CURRENT_QUERY = 34917;
/* harmony export (immutable) */ __webpack_exports__["_68"] = CURRENT_QUERY;

const CURRENT_VERTEX_ATTRIB = 34342;
/* harmony export (immutable) */ __webpack_exports__["_69"] = CURRENT_VERTEX_ATTRIB;

const CW = 2304;
/* harmony export (immutable) */ __webpack_exports__["_70"] = CW;

const DECR = 7683;
/* harmony export (immutable) */ __webpack_exports__["_71"] = DECR;

const DECR_WRAP = 34056;
/* harmony export (immutable) */ __webpack_exports__["_72"] = DECR_WRAP;

const DELETE_STATUS = 35712;
/* harmony export (immutable) */ __webpack_exports__["_73"] = DELETE_STATUS;

const DEPTH = 6145;
/* harmony export (immutable) */ __webpack_exports__["_74"] = DEPTH;

const DEPTH24_STENCIL8 = 35056;
/* harmony export (immutable) */ __webpack_exports__["_75"] = DEPTH24_STENCIL8;

const DEPTH32F_STENCIL8 = 36013;
/* harmony export (immutable) */ __webpack_exports__["_76"] = DEPTH32F_STENCIL8;

const DEPTH_ATTACHMENT = 36096;
/* harmony export (immutable) */ __webpack_exports__["_77"] = DEPTH_ATTACHMENT;

const DEPTH_BITS = 3414;
/* harmony export (immutable) */ __webpack_exports__["_78"] = DEPTH_BITS;

const DEPTH_BUFFER_BIT = 256;
/* harmony export (immutable) */ __webpack_exports__["_79"] = DEPTH_BUFFER_BIT;

const DEPTH_CLEAR_VALUE = 2931;
/* harmony export (immutable) */ __webpack_exports__["_80"] = DEPTH_CLEAR_VALUE;

const DEPTH_COMPONENT = 6402;
/* harmony export (immutable) */ __webpack_exports__["_81"] = DEPTH_COMPONENT;

const DEPTH_COMPONENT16 = 33189;
/* harmony export (immutable) */ __webpack_exports__["_82"] = DEPTH_COMPONENT16;

const DEPTH_COMPONENT24 = 33190;
/* harmony export (immutable) */ __webpack_exports__["_83"] = DEPTH_COMPONENT24;

const DEPTH_COMPONENT32F = 36012;
/* harmony export (immutable) */ __webpack_exports__["_84"] = DEPTH_COMPONENT32F;

const DEPTH_FUNC = 2932;
/* harmony export (immutable) */ __webpack_exports__["_85"] = DEPTH_FUNC;

const DEPTH_RANGE = 2928;
/* harmony export (immutable) */ __webpack_exports__["_86"] = DEPTH_RANGE;

const DEPTH_STENCIL = 34041;
/* harmony export (immutable) */ __webpack_exports__["_87"] = DEPTH_STENCIL;

const DEPTH_STENCIL_ATTACHMENT = 33306;
/* harmony export (immutable) */ __webpack_exports__["_88"] = DEPTH_STENCIL_ATTACHMENT;

const DEPTH_TEST = 2929;
/* harmony export (immutable) */ __webpack_exports__["_89"] = DEPTH_TEST;

const DEPTH_WRITEMASK = 2930;
/* harmony export (immutable) */ __webpack_exports__["_90"] = DEPTH_WRITEMASK;

const DITHER = 3024;
/* harmony export (immutable) */ __webpack_exports__["_91"] = DITHER;

const DONT_CARE = 4352;
/* harmony export (immutable) */ __webpack_exports__["_92"] = DONT_CARE;

const DRAW_BUFFER0 = 34853;
/* harmony export (immutable) */ __webpack_exports__["_93"] = DRAW_BUFFER0;

const DRAW_BUFFER1 = 34854;
/* harmony export (immutable) */ __webpack_exports__["_94"] = DRAW_BUFFER1;

const DRAW_BUFFER2 = 34855;
/* harmony export (immutable) */ __webpack_exports__["_101"] = DRAW_BUFFER2;

const DRAW_BUFFER3 = 34856;
/* harmony export (immutable) */ __webpack_exports__["_102"] = DRAW_BUFFER3;

const DRAW_BUFFER4 = 34857;
/* harmony export (immutable) */ __webpack_exports__["_103"] = DRAW_BUFFER4;

const DRAW_BUFFER5 = 34858;
/* harmony export (immutable) */ __webpack_exports__["_104"] = DRAW_BUFFER5;

const DRAW_BUFFER6 = 34859;
/* harmony export (immutable) */ __webpack_exports__["_105"] = DRAW_BUFFER6;

const DRAW_BUFFER7 = 34860;
/* harmony export (immutable) */ __webpack_exports__["_106"] = DRAW_BUFFER7;

const DRAW_BUFFER8 = 34861;
/* harmony export (immutable) */ __webpack_exports__["_107"] = DRAW_BUFFER8;

const DRAW_BUFFER9 = 34862;
/* harmony export (immutable) */ __webpack_exports__["_108"] = DRAW_BUFFER9;

const DRAW_BUFFER10 = 34863;
/* harmony export (immutable) */ __webpack_exports__["_95"] = DRAW_BUFFER10;

const DRAW_BUFFER11 = 34864;
/* harmony export (immutable) */ __webpack_exports__["_96"] = DRAW_BUFFER11;

const DRAW_BUFFER12 = 34865;
/* harmony export (immutable) */ __webpack_exports__["_97"] = DRAW_BUFFER12;

const DRAW_BUFFER13 = 34866;
/* harmony export (immutable) */ __webpack_exports__["_98"] = DRAW_BUFFER13;

const DRAW_BUFFER14 = 34867;
/* harmony export (immutable) */ __webpack_exports__["_99"] = DRAW_BUFFER14;

const DRAW_BUFFER15 = 34868;
/* harmony export (immutable) */ __webpack_exports__["_100"] = DRAW_BUFFER15;

const DRAW_FRAMEBUFFER = 36009;
/* harmony export (immutable) */ __webpack_exports__["_109"] = DRAW_FRAMEBUFFER;

const DRAW_FRAMEBUFFER_BINDING = 36006;
/* harmony export (immutable) */ __webpack_exports__["_110"] = DRAW_FRAMEBUFFER_BINDING;

const DST_ALPHA = 772;
/* harmony export (immutable) */ __webpack_exports__["_111"] = DST_ALPHA;

const DST_COLOR = 774;
/* harmony export (immutable) */ __webpack_exports__["_112"] = DST_COLOR;

const DYNAMIC_COPY = 35050;
/* harmony export (immutable) */ __webpack_exports__["_114"] = DYNAMIC_COPY;

const DYNAMIC_DRAW = 35048;
/* harmony export (immutable) */ __webpack_exports__["_115"] = DYNAMIC_DRAW;

const DYNAMIC_READ = 35049;
/* harmony export (immutable) */ __webpack_exports__["_116"] = DYNAMIC_READ;

const ELEMENT_ARRAY_BUFFER = 34963;
/* harmony export (immutable) */ __webpack_exports__["_117"] = ELEMENT_ARRAY_BUFFER;

const ELEMENT_ARRAY_BUFFER_BINDING = 34965;
/* harmony export (immutable) */ __webpack_exports__["_118"] = ELEMENT_ARRAY_BUFFER_BINDING;

const EQUAL = 514;
/* harmony export (immutable) */ __webpack_exports__["_119"] = EQUAL;

const FASTEST = 4353;
/* harmony export (immutable) */ __webpack_exports__["_120"] = FASTEST;

const FLOAT = 5126;
/* harmony export (immutable) */ __webpack_exports__["_121"] = FLOAT;

const FLOAT_32_UNSIGNED_INT_24_8_REV = 36269;
/* harmony export (immutable) */ __webpack_exports__["_122"] = FLOAT_32_UNSIGNED_INT_24_8_REV;

const FLOAT_MAT2 = 35674;
/* harmony export (immutable) */ __webpack_exports__["_123"] = FLOAT_MAT2;

const FLOAT_MAT2x3 = 35685;
/* harmony export (immutable) */ __webpack_exports__["_124"] = FLOAT_MAT2x3;

const FLOAT_MAT2x4 = 35686;
/* harmony export (immutable) */ __webpack_exports__["_125"] = FLOAT_MAT2x4;

const FLOAT_MAT3 = 35675;
/* harmony export (immutable) */ __webpack_exports__["_126"] = FLOAT_MAT3;

const FLOAT_MAT3x2 = 35687;
/* harmony export (immutable) */ __webpack_exports__["_127"] = FLOAT_MAT3x2;

const FLOAT_MAT3x4 = 35688;
/* harmony export (immutable) */ __webpack_exports__["_128"] = FLOAT_MAT3x4;

const FLOAT_MAT4 = 35676;
/* harmony export (immutable) */ __webpack_exports__["_129"] = FLOAT_MAT4;

const FLOAT_MAT4x2 = 35689;
/* harmony export (immutable) */ __webpack_exports__["_130"] = FLOAT_MAT4x2;

const FLOAT_MAT4x3 = 35690;
/* harmony export (immutable) */ __webpack_exports__["_131"] = FLOAT_MAT4x3;

const FLOAT_VEC2 = 35664;
/* harmony export (immutable) */ __webpack_exports__["_132"] = FLOAT_VEC2;

const FLOAT_VEC3 = 35665;
/* harmony export (immutable) */ __webpack_exports__["_133"] = FLOAT_VEC3;

const FLOAT_VEC4 = 35666;
/* harmony export (immutable) */ __webpack_exports__["_134"] = FLOAT_VEC4;

const FRAGMENT_SHADER = 35632;
/* harmony export (immutable) */ __webpack_exports__["_135"] = FRAGMENT_SHADER;

const FRAGMENT_SHADER_DERIVATIVE_HINT = 35723;
/* harmony export (immutable) */ __webpack_exports__["_136"] = FRAGMENT_SHADER_DERIVATIVE_HINT;

const FRAMEBUFFER = 36160;
/* harmony export (immutable) */ __webpack_exports__["_137"] = FRAMEBUFFER;

const FRAMEBUFFER_ATTACHMENT_ALPHA_SIZE = 33301;
/* harmony export (immutable) */ __webpack_exports__["_138"] = FRAMEBUFFER_ATTACHMENT_ALPHA_SIZE;

const FRAMEBUFFER_ATTACHMENT_BLUE_SIZE = 33300;
/* harmony export (immutable) */ __webpack_exports__["_139"] = FRAMEBUFFER_ATTACHMENT_BLUE_SIZE;

const FRAMEBUFFER_ATTACHMENT_COLOR_ENCODING = 33296;
/* harmony export (immutable) */ __webpack_exports__["_140"] = FRAMEBUFFER_ATTACHMENT_COLOR_ENCODING;

const FRAMEBUFFER_ATTACHMENT_COMPONENT_TYPE = 33297;
/* harmony export (immutable) */ __webpack_exports__["_141"] = FRAMEBUFFER_ATTACHMENT_COMPONENT_TYPE;

const FRAMEBUFFER_ATTACHMENT_DEPTH_SIZE = 33302;
/* harmony export (immutable) */ __webpack_exports__["_142"] = FRAMEBUFFER_ATTACHMENT_DEPTH_SIZE;

const FRAMEBUFFER_ATTACHMENT_GREEN_SIZE = 33299;
/* harmony export (immutable) */ __webpack_exports__["_143"] = FRAMEBUFFER_ATTACHMENT_GREEN_SIZE;

const FRAMEBUFFER_ATTACHMENT_OBJECT_NAME = 36049;
/* harmony export (immutable) */ __webpack_exports__["_144"] = FRAMEBUFFER_ATTACHMENT_OBJECT_NAME;

const FRAMEBUFFER_ATTACHMENT_OBJECT_TYPE = 36048;
/* harmony export (immutable) */ __webpack_exports__["_145"] = FRAMEBUFFER_ATTACHMENT_OBJECT_TYPE;

const FRAMEBUFFER_ATTACHMENT_RED_SIZE = 33298;
/* harmony export (immutable) */ __webpack_exports__["_146"] = FRAMEBUFFER_ATTACHMENT_RED_SIZE;

const FRAMEBUFFER_ATTACHMENT_STENCIL_SIZE = 33303;
/* harmony export (immutable) */ __webpack_exports__["_147"] = FRAMEBUFFER_ATTACHMENT_STENCIL_SIZE;

const FRAMEBUFFER_ATTACHMENT_TEXTURE_CUBE_MAP_FACE = 36051;
/* harmony export (immutable) */ __webpack_exports__["_148"] = FRAMEBUFFER_ATTACHMENT_TEXTURE_CUBE_MAP_FACE;

const FRAMEBUFFER_ATTACHMENT_TEXTURE_LAYER = 36052;
/* harmony export (immutable) */ __webpack_exports__["_149"] = FRAMEBUFFER_ATTACHMENT_TEXTURE_LAYER;

const FRAMEBUFFER_ATTACHMENT_TEXTURE_LEVEL = 36050;
/* harmony export (immutable) */ __webpack_exports__["_150"] = FRAMEBUFFER_ATTACHMENT_TEXTURE_LEVEL;

const FRAMEBUFFER_BINDING = 36006;
/* harmony export (immutable) */ __webpack_exports__["_151"] = FRAMEBUFFER_BINDING;

const FRAMEBUFFER_COMPLETE = 36053;
/* harmony export (immutable) */ __webpack_exports__["_152"] = FRAMEBUFFER_COMPLETE;

const FRAMEBUFFER_DEFAULT = 33304;
/* harmony export (immutable) */ __webpack_exports__["_153"] = FRAMEBUFFER_DEFAULT;

const FRAMEBUFFER_INCOMPLETE_ATTACHMENT = 36054;
/* harmony export (immutable) */ __webpack_exports__["_154"] = FRAMEBUFFER_INCOMPLETE_ATTACHMENT;

const FRAMEBUFFER_INCOMPLETE_DIMENSIONS = 36057;
/* harmony export (immutable) */ __webpack_exports__["_155"] = FRAMEBUFFER_INCOMPLETE_DIMENSIONS;

const FRAMEBUFFER_INCOMPLETE_MISSING_ATTACHMENT = 36055;
/* harmony export (immutable) */ __webpack_exports__["_156"] = FRAMEBUFFER_INCOMPLETE_MISSING_ATTACHMENT;

const FRAMEBUFFER_INCOMPLETE_MULTISAMPLE = 36182;
/* harmony export (immutable) */ __webpack_exports__["_157"] = FRAMEBUFFER_INCOMPLETE_MULTISAMPLE;

const FRAMEBUFFER_UNSUPPORTED = 36061;
/* harmony export (immutable) */ __webpack_exports__["_158"] = FRAMEBUFFER_UNSUPPORTED;

const FRONT = 1028;
/* harmony export (immutable) */ __webpack_exports__["_159"] = FRONT;

const FRONT_AND_BACK = 1032;
/* harmony export (immutable) */ __webpack_exports__["_160"] = FRONT_AND_BACK;

const FRONT_FACE = 2886;
/* harmony export (immutable) */ __webpack_exports__["_161"] = FRONT_FACE;

const FUNC_ADD = 32774;
/* harmony export (immutable) */ __webpack_exports__["_162"] = FUNC_ADD;

const FUNC_REVERSE_SUBTRACT = 32779;
/* harmony export (immutable) */ __webpack_exports__["_163"] = FUNC_REVERSE_SUBTRACT;

const FUNC_SUBTRACT = 32778;
/* harmony export (immutable) */ __webpack_exports__["_164"] = FUNC_SUBTRACT;

const GENERATE_MIPMAP_HINT = 33170;
/* harmony export (immutable) */ __webpack_exports__["_165"] = GENERATE_MIPMAP_HINT;

const GEQUAL = 518;
/* harmony export (immutable) */ __webpack_exports__["_166"] = GEQUAL;

const GREATER = 516;
/* harmony export (immutable) */ __webpack_exports__["_167"] = GREATER;

const GREEN_BITS = 3411;
/* harmony export (immutable) */ __webpack_exports__["_168"] = GREEN_BITS;

const HALF_FLOAT = 5131;
/* harmony export (immutable) */ __webpack_exports__["_169"] = HALF_FLOAT;

const HIGH_FLOAT = 36338;
/* harmony export (immutable) */ __webpack_exports__["_170"] = HIGH_FLOAT;

const HIGH_INT = 36341;
/* harmony export (immutable) */ __webpack_exports__["_171"] = HIGH_INT;

const IMPLEMENTATION_COLOR_READ_FORMAT = 35739;
/* harmony export (immutable) */ __webpack_exports__["_172"] = IMPLEMENTATION_COLOR_READ_FORMAT;

const IMPLEMENTATION_COLOR_READ_TYPE = 35738;
/* harmony export (immutable) */ __webpack_exports__["_173"] = IMPLEMENTATION_COLOR_READ_TYPE;

const INCR = 7682;
/* harmony export (immutable) */ __webpack_exports__["_174"] = INCR;

const INCR_WRAP = 34055;
/* harmony export (immutable) */ __webpack_exports__["_175"] = INCR_WRAP;

const INT = 5124;
/* harmony export (immutable) */ __webpack_exports__["_176"] = INT;

const INTERLEAVED_ATTRIBS = 35980;
/* harmony export (immutable) */ __webpack_exports__["_177"] = INTERLEAVED_ATTRIBS;

const INT_2_10_10_10_REV = 36255;
/* harmony export (immutable) */ __webpack_exports__["_178"] = INT_2_10_10_10_REV;

const INT_SAMPLER_2D = 36298;
/* harmony export (immutable) */ __webpack_exports__["_179"] = INT_SAMPLER_2D;

const INT_SAMPLER_2D_ARRAY = 36303;
/* harmony export (immutable) */ __webpack_exports__["_180"] = INT_SAMPLER_2D_ARRAY;

const INT_SAMPLER_3D = 36299;
/* harmony export (immutable) */ __webpack_exports__["_181"] = INT_SAMPLER_3D;

const INT_SAMPLER_CUBE = 36300;
/* harmony export (immutable) */ __webpack_exports__["_182"] = INT_SAMPLER_CUBE;

const INT_VEC2 = 35667;
/* harmony export (immutable) */ __webpack_exports__["_183"] = INT_VEC2;

const INT_VEC3 = 35668;
/* harmony export (immutable) */ __webpack_exports__["_184"] = INT_VEC3;

const INT_VEC4 = 35669;
/* harmony export (immutable) */ __webpack_exports__["_185"] = INT_VEC4;

const INVALID_ENUM = 1280;
/* harmony export (immutable) */ __webpack_exports__["_186"] = INVALID_ENUM;

const INVALID_FRAMEBUFFER_OPERATION = 1286;
/* harmony export (immutable) */ __webpack_exports__["_187"] = INVALID_FRAMEBUFFER_OPERATION;

const INVALID_INDEX = 4294967295;
/* harmony export (immutable) */ __webpack_exports__["_188"] = INVALID_INDEX;

const INVALID_OPERATION = 1282;
/* harmony export (immutable) */ __webpack_exports__["_189"] = INVALID_OPERATION;

const INVALID_VALUE = 1281;
/* harmony export (immutable) */ __webpack_exports__["_190"] = INVALID_VALUE;

const INVERT = 5386;
/* harmony export (immutable) */ __webpack_exports__["_191"] = INVERT;

const KEEP = 7680;
/* harmony export (immutable) */ __webpack_exports__["_192"] = KEEP;

const LEQUAL = 515;
/* harmony export (immutable) */ __webpack_exports__["_193"] = LEQUAL;

const LESS = 513;
/* harmony export (immutable) */ __webpack_exports__["_194"] = LESS;

const LINEAR = 9729;
/* harmony export (immutable) */ __webpack_exports__["_195"] = LINEAR;

const LINEAR_MIPMAP_LINEAR = 9987;
/* harmony export (immutable) */ __webpack_exports__["_196"] = LINEAR_MIPMAP_LINEAR;

const LINEAR_MIPMAP_NEAREST = 9985;
/* harmony export (immutable) */ __webpack_exports__["_197"] = LINEAR_MIPMAP_NEAREST;

const LINES = 1;
/* harmony export (immutable) */ __webpack_exports__["_198"] = LINES;

const LINE_LOOP = 2;
/* harmony export (immutable) */ __webpack_exports__["_199"] = LINE_LOOP;

const LINE_STRIP = 3;
/* harmony export (immutable) */ __webpack_exports__["_200"] = LINE_STRIP;

const LINE_WIDTH = 2849;
/* harmony export (immutable) */ __webpack_exports__["_201"] = LINE_WIDTH;

const LINK_STATUS = 35714;
/* harmony export (immutable) */ __webpack_exports__["_202"] = LINK_STATUS;

const LOW_FLOAT = 36336;
/* harmony export (immutable) */ __webpack_exports__["_203"] = LOW_FLOAT;

const LOW_INT = 36339;
/* harmony export (immutable) */ __webpack_exports__["_204"] = LOW_INT;

const LUMINANCE = 6409;
/* harmony export (immutable) */ __webpack_exports__["_205"] = LUMINANCE;

const LUMINANCE_ALPHA = 6410;
/* harmony export (immutable) */ __webpack_exports__["_206"] = LUMINANCE_ALPHA;

const MAX = 32776;
/* harmony export (immutable) */ __webpack_exports__["_207"] = MAX;

const MAX_3D_TEXTURE_SIZE = 32883;
/* harmony export (immutable) */ __webpack_exports__["_208"] = MAX_3D_TEXTURE_SIZE;

const MAX_ARRAY_TEXTURE_LAYERS = 35071;
/* harmony export (immutable) */ __webpack_exports__["_209"] = MAX_ARRAY_TEXTURE_LAYERS;

const MAX_CLIENT_WAIT_TIMEOUT_WEBGL = 37447;
/* harmony export (immutable) */ __webpack_exports__["_210"] = MAX_CLIENT_WAIT_TIMEOUT_WEBGL;

const MAX_COLOR_ATTACHMENTS = 36063;
/* harmony export (immutable) */ __webpack_exports__["_211"] = MAX_COLOR_ATTACHMENTS;

const MAX_COMBINED_FRAGMENT_UNIFORM_COMPONENTS = 35379;
/* harmony export (immutable) */ __webpack_exports__["_212"] = MAX_COMBINED_FRAGMENT_UNIFORM_COMPONENTS;

const MAX_COMBINED_TEXTURE_IMAGE_UNITS = 35661;
/* harmony export (immutable) */ __webpack_exports__["_213"] = MAX_COMBINED_TEXTURE_IMAGE_UNITS;

const MAX_COMBINED_UNIFORM_BLOCKS = 35374;
/* harmony export (immutable) */ __webpack_exports__["_214"] = MAX_COMBINED_UNIFORM_BLOCKS;

const MAX_COMBINED_VERTEX_UNIFORM_COMPONENTS = 35377;
/* harmony export (immutable) */ __webpack_exports__["_215"] = MAX_COMBINED_VERTEX_UNIFORM_COMPONENTS;

const MAX_CUBE_MAP_TEXTURE_SIZE = 34076;
/* harmony export (immutable) */ __webpack_exports__["_216"] = MAX_CUBE_MAP_TEXTURE_SIZE;

const MAX_DRAW_BUFFERS = 34852;
/* harmony export (immutable) */ __webpack_exports__["_217"] = MAX_DRAW_BUFFERS;

const MAX_ELEMENTS_INDICES = 33001;
/* harmony export (immutable) */ __webpack_exports__["_218"] = MAX_ELEMENTS_INDICES;

const MAX_ELEMENTS_VERTICES = 33000;
/* harmony export (immutable) */ __webpack_exports__["_219"] = MAX_ELEMENTS_VERTICES;

const MAX_ELEMENT_INDEX = 36203;
/* harmony export (immutable) */ __webpack_exports__["_220"] = MAX_ELEMENT_INDEX;

const MAX_FRAGMENT_INPUT_COMPONENTS = 37157;
/* harmony export (immutable) */ __webpack_exports__["_221"] = MAX_FRAGMENT_INPUT_COMPONENTS;

const MAX_FRAGMENT_UNIFORM_BLOCKS = 35373;
/* harmony export (immutable) */ __webpack_exports__["_222"] = MAX_FRAGMENT_UNIFORM_BLOCKS;

const MAX_FRAGMENT_UNIFORM_COMPONENTS = 35657;
/* harmony export (immutable) */ __webpack_exports__["_223"] = MAX_FRAGMENT_UNIFORM_COMPONENTS;

const MAX_FRAGMENT_UNIFORM_VECTORS = 36349;
/* harmony export (immutable) */ __webpack_exports__["_224"] = MAX_FRAGMENT_UNIFORM_VECTORS;

const MAX_PROGRAM_TEXEL_OFFSET = 35077;
/* harmony export (immutable) */ __webpack_exports__["_225"] = MAX_PROGRAM_TEXEL_OFFSET;

const MAX_RENDERBUFFER_SIZE = 34024;
/* harmony export (immutable) */ __webpack_exports__["_226"] = MAX_RENDERBUFFER_SIZE;

const MAX_SAMPLES = 36183;
/* harmony export (immutable) */ __webpack_exports__["_227"] = MAX_SAMPLES;

const MAX_SERVER_WAIT_TIMEOUT = 37137;
/* harmony export (immutable) */ __webpack_exports__["_228"] = MAX_SERVER_WAIT_TIMEOUT;

const MAX_TEXTURE_IMAGE_UNITS = 34930;
/* harmony export (immutable) */ __webpack_exports__["_229"] = MAX_TEXTURE_IMAGE_UNITS;

const MAX_TEXTURE_LOD_BIAS = 34045;
/* harmony export (immutable) */ __webpack_exports__["_230"] = MAX_TEXTURE_LOD_BIAS;

const MAX_TEXTURE_SIZE = 3379;
/* harmony export (immutable) */ __webpack_exports__["_231"] = MAX_TEXTURE_SIZE;

const MAX_TRANSFORM_FEEDBACK_INTERLEAVED_COMPONENTS = 35978;
/* harmony export (immutable) */ __webpack_exports__["_232"] = MAX_TRANSFORM_FEEDBACK_INTERLEAVED_COMPONENTS;

const MAX_TRANSFORM_FEEDBACK_SEPARATE_ATTRIBS = 35979;
/* harmony export (immutable) */ __webpack_exports__["_233"] = MAX_TRANSFORM_FEEDBACK_SEPARATE_ATTRIBS;

const MAX_TRANSFORM_FEEDBACK_SEPARATE_COMPONENTS = 35968;
/* harmony export (immutable) */ __webpack_exports__["_234"] = MAX_TRANSFORM_FEEDBACK_SEPARATE_COMPONENTS;

const MAX_UNIFORM_BLOCK_SIZE = 35376;
/* harmony export (immutable) */ __webpack_exports__["_235"] = MAX_UNIFORM_BLOCK_SIZE;

const MAX_UNIFORM_BUFFER_BINDINGS = 35375;
/* harmony export (immutable) */ __webpack_exports__["_236"] = MAX_UNIFORM_BUFFER_BINDINGS;

const MAX_VARYING_COMPONENTS = 35659;
/* harmony export (immutable) */ __webpack_exports__["_237"] = MAX_VARYING_COMPONENTS;

const MAX_VARYING_VECTORS = 36348;
/* harmony export (immutable) */ __webpack_exports__["_238"] = MAX_VARYING_VECTORS;

const MAX_VERTEX_ATTRIBS = 34921;
/* harmony export (immutable) */ __webpack_exports__["_239"] = MAX_VERTEX_ATTRIBS;

const MAX_VERTEX_OUTPUT_COMPONENTS = 37154;
/* harmony export (immutable) */ __webpack_exports__["_240"] = MAX_VERTEX_OUTPUT_COMPONENTS;

const MAX_VERTEX_TEXTURE_IMAGE_UNITS = 35660;
/* harmony export (immutable) */ __webpack_exports__["_241"] = MAX_VERTEX_TEXTURE_IMAGE_UNITS;

const MAX_VERTEX_UNIFORM_BLOCKS = 35371;
/* harmony export (immutable) */ __webpack_exports__["_242"] = MAX_VERTEX_UNIFORM_BLOCKS;

const MAX_VERTEX_UNIFORM_COMPONENTS = 35658;
/* harmony export (immutable) */ __webpack_exports__["_243"] = MAX_VERTEX_UNIFORM_COMPONENTS;

const MAX_VERTEX_UNIFORM_VECTORS = 36347;
/* harmony export (immutable) */ __webpack_exports__["_244"] = MAX_VERTEX_UNIFORM_VECTORS;

const MAX_VIEWPORT_DIMS = 3386;
/* harmony export (immutable) */ __webpack_exports__["_245"] = MAX_VIEWPORT_DIMS;

const MEDIUM_FLOAT = 36337;
/* harmony export (immutable) */ __webpack_exports__["_246"] = MEDIUM_FLOAT;

const MEDIUM_INT = 36340;
/* harmony export (immutable) */ __webpack_exports__["_247"] = MEDIUM_INT;

const MIN = 32775;
/* harmony export (immutable) */ __webpack_exports__["_248"] = MIN;

const MIN_PROGRAM_TEXEL_OFFSET = 35076;
/* harmony export (immutable) */ __webpack_exports__["_249"] = MIN_PROGRAM_TEXEL_OFFSET;

const MIRRORED_REPEAT = 33648;
/* harmony export (immutable) */ __webpack_exports__["_250"] = MIRRORED_REPEAT;

const NEAREST = 9728;
/* harmony export (immutable) */ __webpack_exports__["_251"] = NEAREST;

const NEAREST_MIPMAP_LINEAR = 9986;
/* harmony export (immutable) */ __webpack_exports__["_252"] = NEAREST_MIPMAP_LINEAR;

const NEAREST_MIPMAP_NEAREST = 9984;
/* harmony export (immutable) */ __webpack_exports__["_253"] = NEAREST_MIPMAP_NEAREST;

const NEVER = 512;
/* harmony export (immutable) */ __webpack_exports__["_254"] = NEVER;

const NICEST = 4354;
/* harmony export (immutable) */ __webpack_exports__["_255"] = NICEST;

const NONE = 0;
/* harmony export (immutable) */ __webpack_exports__["_256"] = NONE;

const NOTEQUAL = 517;
/* harmony export (immutable) */ __webpack_exports__["_257"] = NOTEQUAL;

const NO_ERROR = 0;
/* harmony export (immutable) */ __webpack_exports__["_258"] = NO_ERROR;

const OBJECT_TYPE = 37138;
/* harmony export (immutable) */ __webpack_exports__["_259"] = OBJECT_TYPE;

const ONE = 1;
/* harmony export (immutable) */ __webpack_exports__["_260"] = ONE;

const ONE_MINUS_CONSTANT_ALPHA = 32772;
/* harmony export (immutable) */ __webpack_exports__["_261"] = ONE_MINUS_CONSTANT_ALPHA;

const ONE_MINUS_CONSTANT_COLOR = 32770;
/* harmony export (immutable) */ __webpack_exports__["_262"] = ONE_MINUS_CONSTANT_COLOR;

const ONE_MINUS_DST_ALPHA = 773;
/* harmony export (immutable) */ __webpack_exports__["_263"] = ONE_MINUS_DST_ALPHA;

const ONE_MINUS_DST_COLOR = 775;
/* harmony export (immutable) */ __webpack_exports__["_264"] = ONE_MINUS_DST_COLOR;

const ONE_MINUS_SRC_ALPHA = 771;
/* harmony export (immutable) */ __webpack_exports__["_265"] = ONE_MINUS_SRC_ALPHA;

const ONE_MINUS_SRC_COLOR = 769;
/* harmony export (immutable) */ __webpack_exports__["_266"] = ONE_MINUS_SRC_COLOR;

const OUT_OF_MEMORY = 1285;
/* harmony export (immutable) */ __webpack_exports__["_267"] = OUT_OF_MEMORY;

const PACK_ALIGNMENT = 3333;
/* harmony export (immutable) */ __webpack_exports__["_268"] = PACK_ALIGNMENT;

const PACK_ROW_LENGTH = 3330;
/* harmony export (immutable) */ __webpack_exports__["_269"] = PACK_ROW_LENGTH;

const PACK_SKIP_PIXELS = 3332;
/* harmony export (immutable) */ __webpack_exports__["_270"] = PACK_SKIP_PIXELS;

const PACK_SKIP_ROWS = 3331;
/* harmony export (immutable) */ __webpack_exports__["_271"] = PACK_SKIP_ROWS;

const PIXEL_PACK_BUFFER = 35051;
/* harmony export (immutable) */ __webpack_exports__["_272"] = PIXEL_PACK_BUFFER;

const PIXEL_PACK_BUFFER_BINDING = 35053;
/* harmony export (immutable) */ __webpack_exports__["_273"] = PIXEL_PACK_BUFFER_BINDING;

const PIXEL_UNPACK_BUFFER = 35052;
/* harmony export (immutable) */ __webpack_exports__["_274"] = PIXEL_UNPACK_BUFFER;

const PIXEL_UNPACK_BUFFER_BINDING = 35055;
/* harmony export (immutable) */ __webpack_exports__["_275"] = PIXEL_UNPACK_BUFFER_BINDING;

const POINTS = 0;
/* harmony export (immutable) */ __webpack_exports__["_276"] = POINTS;

const POLYGON_OFFSET_FACTOR = 32824;
/* harmony export (immutable) */ __webpack_exports__["_277"] = POLYGON_OFFSET_FACTOR;

const POLYGON_OFFSET_FILL = 32823;
/* harmony export (immutable) */ __webpack_exports__["_278"] = POLYGON_OFFSET_FILL;

const POLYGON_OFFSET_UNITS = 10752;
/* harmony export (immutable) */ __webpack_exports__["_279"] = POLYGON_OFFSET_UNITS;

const QUERY_RESULT = 34918;
/* harmony export (immutable) */ __webpack_exports__["_280"] = QUERY_RESULT;

const QUERY_RESULT_AVAILABLE = 34919;
/* harmony export (immutable) */ __webpack_exports__["_281"] = QUERY_RESULT_AVAILABLE;

const R8 = 33321;
/* harmony export (immutable) */ __webpack_exports__["_289"] = R8;

const R8I = 33329;
/* harmony export (immutable) */ __webpack_exports__["_290"] = R8I;

const R8UI = 33330;
/* harmony export (immutable) */ __webpack_exports__["_291"] = R8UI;

const R8_SNORM = 36756;
/* harmony export (immutable) */ __webpack_exports__["_292"] = R8_SNORM;

const R11F_G11F_B10F = 35898;
/* harmony export (immutable) */ __webpack_exports__["_282"] = R11F_G11F_B10F;

const R16F = 33325;
/* harmony export (immutable) */ __webpack_exports__["_283"] = R16F;

const R16I = 33331;
/* harmony export (immutable) */ __webpack_exports__["_284"] = R16I;

const R16UI = 33332;
/* harmony export (immutable) */ __webpack_exports__["_285"] = R16UI;

const R32F = 33326;
/* harmony export (immutable) */ __webpack_exports__["_286"] = R32F;

const R32I = 33333;
/* harmony export (immutable) */ __webpack_exports__["_287"] = R32I;

const R32UI = 33334;
/* harmony export (immutable) */ __webpack_exports__["_288"] = R32UI;

const RASTERIZER_DISCARD = 35977;
/* harmony export (immutable) */ __webpack_exports__["_293"] = RASTERIZER_DISCARD;

const READ_BUFFER = 3074;
/* harmony export (immutable) */ __webpack_exports__["_294"] = READ_BUFFER;

const READ_FRAMEBUFFER = 36008;
/* harmony export (immutable) */ __webpack_exports__["_295"] = READ_FRAMEBUFFER;

const READ_FRAMEBUFFER_BINDING = 36010;
/* harmony export (immutable) */ __webpack_exports__["_296"] = READ_FRAMEBUFFER_BINDING;

const RED = 6403;
/* harmony export (immutable) */ __webpack_exports__["_297"] = RED;

const RED_BITS = 3410;
/* harmony export (immutable) */ __webpack_exports__["_298"] = RED_BITS;

const RED_INTEGER = 36244;
/* harmony export (immutable) */ __webpack_exports__["_299"] = RED_INTEGER;

const RENDERBUFFER = 36161;
/* harmony export (immutable) */ __webpack_exports__["_300"] = RENDERBUFFER;

const RENDERBUFFER_ALPHA_SIZE = 36179;
/* harmony export (immutable) */ __webpack_exports__["_301"] = RENDERBUFFER_ALPHA_SIZE;

const RENDERBUFFER_BINDING = 36007;
/* harmony export (immutable) */ __webpack_exports__["_302"] = RENDERBUFFER_BINDING;

const RENDERBUFFER_BLUE_SIZE = 36178;
/* harmony export (immutable) */ __webpack_exports__["_303"] = RENDERBUFFER_BLUE_SIZE;

const RENDERBUFFER_DEPTH_SIZE = 36180;
/* harmony export (immutable) */ __webpack_exports__["_304"] = RENDERBUFFER_DEPTH_SIZE;

const RENDERBUFFER_GREEN_SIZE = 36177;
/* harmony export (immutable) */ __webpack_exports__["_305"] = RENDERBUFFER_GREEN_SIZE;

const RENDERBUFFER_HEIGHT = 36163;
/* harmony export (immutable) */ __webpack_exports__["_306"] = RENDERBUFFER_HEIGHT;

const RENDERBUFFER_INTERNAL_FORMAT = 36164;
/* harmony export (immutable) */ __webpack_exports__["_307"] = RENDERBUFFER_INTERNAL_FORMAT;

const RENDERBUFFER_RED_SIZE = 36176;
/* harmony export (immutable) */ __webpack_exports__["_308"] = RENDERBUFFER_RED_SIZE;

const RENDERBUFFER_SAMPLES = 36011;
/* harmony export (immutable) */ __webpack_exports__["_309"] = RENDERBUFFER_SAMPLES;

const RENDERBUFFER_STENCIL_SIZE = 36181;
/* harmony export (immutable) */ __webpack_exports__["_310"] = RENDERBUFFER_STENCIL_SIZE;

const RENDERBUFFER_WIDTH = 36162;
/* harmony export (immutable) */ __webpack_exports__["_311"] = RENDERBUFFER_WIDTH;

const RENDERER = 7937;
/* harmony export (immutable) */ __webpack_exports__["_312"] = RENDERER;

const REPEAT = 10497;
/* harmony export (immutable) */ __webpack_exports__["_313"] = REPEAT;

const REPLACE = 7681;
/* harmony export (immutable) */ __webpack_exports__["_314"] = REPLACE;

const RG = 33319;
/* harmony export (immutable) */ __webpack_exports__["_315"] = RG;

const RG8 = 33323;
/* harmony export (immutable) */ __webpack_exports__["_322"] = RG8;

const RG8I = 33335;
/* harmony export (immutable) */ __webpack_exports__["_323"] = RG8I;

const RG8UI = 33336;
/* harmony export (immutable) */ __webpack_exports__["_324"] = RG8UI;

const RG8_SNORM = 36757;
/* harmony export (immutable) */ __webpack_exports__["_325"] = RG8_SNORM;

const RG16F = 33327;
/* harmony export (immutable) */ __webpack_exports__["_316"] = RG16F;

const RG16I = 33337;
/* harmony export (immutable) */ __webpack_exports__["_317"] = RG16I;

const RG16UI = 33338;
/* harmony export (immutable) */ __webpack_exports__["_318"] = RG16UI;

const RG32F = 33328;
/* harmony export (immutable) */ __webpack_exports__["_319"] = RG32F;

const RG32I = 33339;
/* harmony export (immutable) */ __webpack_exports__["_320"] = RG32I;

const RG32UI = 33340;
/* harmony export (immutable) */ __webpack_exports__["_321"] = RG32UI;

const RGB = 6407;
/* harmony export (immutable) */ __webpack_exports__["_326"] = RGB;

const RGB5_A1 = 32855;
/* harmony export (immutable) */ __webpack_exports__["_336"] = RGB5_A1;

const RGB8 = 32849;
/* harmony export (immutable) */ __webpack_exports__["_337"] = RGB8;

const RGB8I = 36239;
/* harmony export (immutable) */ __webpack_exports__["_338"] = RGB8I;

const RGB8UI = 36221;
/* harmony export (immutable) */ __webpack_exports__["_339"] = RGB8UI;

const RGB8_SNORM = 36758;
/* harmony export (immutable) */ __webpack_exports__["_340"] = RGB8_SNORM;

const RGB9_E5 = 35901;
/* harmony export (immutable) */ __webpack_exports__["_341"] = RGB9_E5;

const RGB10_A2 = 32857;
/* harmony export (immutable) */ __webpack_exports__["_327"] = RGB10_A2;

const RGB10_A2UI = 36975;
/* harmony export (immutable) */ __webpack_exports__["_328"] = RGB10_A2UI;

const RGB16F = 34843;
/* harmony export (immutable) */ __webpack_exports__["_329"] = RGB16F;

const RGB16I = 36233;
/* harmony export (immutable) */ __webpack_exports__["_330"] = RGB16I;

const RGB16UI = 36215;
/* harmony export (immutable) */ __webpack_exports__["_331"] = RGB16UI;

const RGB32F = 34837;
/* harmony export (immutable) */ __webpack_exports__["_332"] = RGB32F;

const RGB32I = 36227;
/* harmony export (immutable) */ __webpack_exports__["_333"] = RGB32I;

const RGB32UI = 36209;
/* harmony export (immutable) */ __webpack_exports__["_334"] = RGB32UI;

const RGB565 = 36194;
/* harmony export (immutable) */ __webpack_exports__["_335"] = RGB565;

const RGBA = 6408;
/* harmony export (immutable) */ __webpack_exports__["_342"] = RGBA;

const RGBA4 = 32854;
/* harmony export (immutable) */ __webpack_exports__["_349"] = RGBA4;

const RGBA8 = 32856;
/* harmony export (immutable) */ __webpack_exports__["_350"] = RGBA8;

const RGBA8I = 36238;
/* harmony export (immutable) */ __webpack_exports__["_351"] = RGBA8I;

const RGBA8UI = 36220;
/* harmony export (immutable) */ __webpack_exports__["_352"] = RGBA8UI;

const RGBA8_SNORM = 36759;
/* harmony export (immutable) */ __webpack_exports__["_353"] = RGBA8_SNORM;

const RGBA16F = 34842;
/* harmony export (immutable) */ __webpack_exports__["_343"] = RGBA16F;

const RGBA16I = 36232;
/* harmony export (immutable) */ __webpack_exports__["_344"] = RGBA16I;

const RGBA16UI = 36214;
/* harmony export (immutable) */ __webpack_exports__["_345"] = RGBA16UI;

const RGBA32F = 34836;
/* harmony export (immutable) */ __webpack_exports__["_346"] = RGBA32F;

const RGBA32I = 36226;
/* harmony export (immutable) */ __webpack_exports__["_347"] = RGBA32I;

const RGBA32UI = 36208;
/* harmony export (immutable) */ __webpack_exports__["_348"] = RGBA32UI;

const RGBA_INTEGER = 36249;
/* harmony export (immutable) */ __webpack_exports__["_354"] = RGBA_INTEGER;

const RGB_INTEGER = 36248;
/* harmony export (immutable) */ __webpack_exports__["_355"] = RGB_INTEGER;

const RG_INTEGER = 33320;
/* harmony export (immutable) */ __webpack_exports__["_356"] = RG_INTEGER;

const SAMPLER_2D = 35678;
/* harmony export (immutable) */ __webpack_exports__["_357"] = SAMPLER_2D;

const SAMPLER_2D_ARRAY = 36289;
/* harmony export (immutable) */ __webpack_exports__["_358"] = SAMPLER_2D_ARRAY;

const SAMPLER_2D_ARRAY_SHADOW = 36292;
/* harmony export (immutable) */ __webpack_exports__["_359"] = SAMPLER_2D_ARRAY_SHADOW;

const SAMPLER_2D_SHADOW = 35682;
/* harmony export (immutable) */ __webpack_exports__["_360"] = SAMPLER_2D_SHADOW;

const SAMPLER_3D = 35679;
/* harmony export (immutable) */ __webpack_exports__["_361"] = SAMPLER_3D;

const SAMPLER_BINDING = 35097;
/* harmony export (immutable) */ __webpack_exports__["_362"] = SAMPLER_BINDING;

const SAMPLER_CUBE = 35680;
/* harmony export (immutable) */ __webpack_exports__["_363"] = SAMPLER_CUBE;

const SAMPLER_CUBE_SHADOW = 36293;
/* harmony export (immutable) */ __webpack_exports__["_364"] = SAMPLER_CUBE_SHADOW;

const SAMPLES = 32937;
/* harmony export (immutable) */ __webpack_exports__["_365"] = SAMPLES;

const SAMPLE_ALPHA_TO_COVERAGE = 32926;
/* harmony export (immutable) */ __webpack_exports__["_366"] = SAMPLE_ALPHA_TO_COVERAGE;

const SAMPLE_BUFFERS = 32936;
/* harmony export (immutable) */ __webpack_exports__["_367"] = SAMPLE_BUFFERS;

const SAMPLE_COVERAGE = 32928;
/* harmony export (immutable) */ __webpack_exports__["_368"] = SAMPLE_COVERAGE;

const SAMPLE_COVERAGE_INVERT = 32939;
/* harmony export (immutable) */ __webpack_exports__["_369"] = SAMPLE_COVERAGE_INVERT;

const SAMPLE_COVERAGE_VALUE = 32938;
/* harmony export (immutable) */ __webpack_exports__["_370"] = SAMPLE_COVERAGE_VALUE;

const SCISSOR_BOX = 3088;
/* harmony export (immutable) */ __webpack_exports__["_371"] = SCISSOR_BOX;

const SCISSOR_TEST = 3089;
/* harmony export (immutable) */ __webpack_exports__["_372"] = SCISSOR_TEST;

const SEPARATE_ATTRIBS = 35981;
/* harmony export (immutable) */ __webpack_exports__["_373"] = SEPARATE_ATTRIBS;

const SHADER_TYPE = 35663;
/* harmony export (immutable) */ __webpack_exports__["_374"] = SHADER_TYPE;

const SHADING_LANGUAGE_VERSION = 35724;
/* harmony export (immutable) */ __webpack_exports__["_375"] = SHADING_LANGUAGE_VERSION;

const SHORT = 5122;
/* harmony export (immutable) */ __webpack_exports__["_376"] = SHORT;

const SIGNALED = 37145;
/* harmony export (immutable) */ __webpack_exports__["_377"] = SIGNALED;

const SIGNED_NORMALIZED = 36764;
/* harmony export (immutable) */ __webpack_exports__["_378"] = SIGNED_NORMALIZED;

const SRC_ALPHA = 770;
/* harmony export (immutable) */ __webpack_exports__["_379"] = SRC_ALPHA;

const SRC_ALPHA_SATURATE = 776;
/* harmony export (immutable) */ __webpack_exports__["_380"] = SRC_ALPHA_SATURATE;

const SRC_COLOR = 768;
/* harmony export (immutable) */ __webpack_exports__["_381"] = SRC_COLOR;

const SRGB = 35904;
/* harmony export (immutable) */ __webpack_exports__["_382"] = SRGB;

const SRGB8 = 35905;
/* harmony export (immutable) */ __webpack_exports__["_383"] = SRGB8;

const SRGB8_ALPHA8 = 35907;
/* harmony export (immutable) */ __webpack_exports__["_384"] = SRGB8_ALPHA8;

const STATIC_COPY = 35046;
/* harmony export (immutable) */ __webpack_exports__["_385"] = STATIC_COPY;

const STATIC_DRAW = 35044;
/* harmony export (immutable) */ __webpack_exports__["_386"] = STATIC_DRAW;

const STATIC_READ = 35045;
/* harmony export (immutable) */ __webpack_exports__["_387"] = STATIC_READ;

const STENCIL = 6146;
/* harmony export (immutable) */ __webpack_exports__["_388"] = STENCIL;

const STENCIL_ATTACHMENT = 36128;
/* harmony export (immutable) */ __webpack_exports__["_389"] = STENCIL_ATTACHMENT;

const STENCIL_BACK_FAIL = 34817;
/* harmony export (immutable) */ __webpack_exports__["_390"] = STENCIL_BACK_FAIL;

const STENCIL_BACK_FUNC = 34816;
/* harmony export (immutable) */ __webpack_exports__["_391"] = STENCIL_BACK_FUNC;

const STENCIL_BACK_PASS_DEPTH_FAIL = 34818;
/* harmony export (immutable) */ __webpack_exports__["_392"] = STENCIL_BACK_PASS_DEPTH_FAIL;

const STENCIL_BACK_PASS_DEPTH_PASS = 34819;
/* harmony export (immutable) */ __webpack_exports__["_393"] = STENCIL_BACK_PASS_DEPTH_PASS;

const STENCIL_BACK_REF = 36003;
/* harmony export (immutable) */ __webpack_exports__["_394"] = STENCIL_BACK_REF;

const STENCIL_BACK_VALUE_MASK = 36004;
/* harmony export (immutable) */ __webpack_exports__["_395"] = STENCIL_BACK_VALUE_MASK;

const STENCIL_BACK_WRITEMASK = 36005;
/* harmony export (immutable) */ __webpack_exports__["_396"] = STENCIL_BACK_WRITEMASK;

const STENCIL_BITS = 3415;
/* harmony export (immutable) */ __webpack_exports__["_397"] = STENCIL_BITS;

const STENCIL_BUFFER_BIT = 1024;
/* harmony export (immutable) */ __webpack_exports__["_398"] = STENCIL_BUFFER_BIT;

const STENCIL_CLEAR_VALUE = 2961;
/* harmony export (immutable) */ __webpack_exports__["_399"] = STENCIL_CLEAR_VALUE;

const STENCIL_FAIL = 2964;
/* harmony export (immutable) */ __webpack_exports__["_400"] = STENCIL_FAIL;

const STENCIL_FUNC = 2962;
/* harmony export (immutable) */ __webpack_exports__["_401"] = STENCIL_FUNC;

const STENCIL_INDEX8 = 36168;
/* harmony export (immutable) */ __webpack_exports__["_402"] = STENCIL_INDEX8;

const STENCIL_PASS_DEPTH_FAIL = 2965;
/* harmony export (immutable) */ __webpack_exports__["_403"] = STENCIL_PASS_DEPTH_FAIL;

const STENCIL_PASS_DEPTH_PASS = 2966;
/* harmony export (immutable) */ __webpack_exports__["_404"] = STENCIL_PASS_DEPTH_PASS;

const STENCIL_REF = 2967;
/* harmony export (immutable) */ __webpack_exports__["_405"] = STENCIL_REF;

const STENCIL_TEST = 2960;
/* harmony export (immutable) */ __webpack_exports__["_406"] = STENCIL_TEST;

const STENCIL_VALUE_MASK = 2963;
/* harmony export (immutable) */ __webpack_exports__["_407"] = STENCIL_VALUE_MASK;

const STENCIL_WRITEMASK = 2968;
/* harmony export (immutable) */ __webpack_exports__["_408"] = STENCIL_WRITEMASK;

const STREAM_COPY = 35042;
/* harmony export (immutable) */ __webpack_exports__["_409"] = STREAM_COPY;

const STREAM_DRAW = 35040;
/* harmony export (immutable) */ __webpack_exports__["_410"] = STREAM_DRAW;

const STREAM_READ = 35041;
/* harmony export (immutable) */ __webpack_exports__["_411"] = STREAM_READ;

const SUBPIXEL_BITS = 3408;
/* harmony export (immutable) */ __webpack_exports__["_412"] = SUBPIXEL_BITS;

const SYNC_CONDITION = 37139;
/* harmony export (immutable) */ __webpack_exports__["_413"] = SYNC_CONDITION;

const SYNC_FENCE = 37142;
/* harmony export (immutable) */ __webpack_exports__["_414"] = SYNC_FENCE;

const SYNC_FLAGS = 37141;
/* harmony export (immutable) */ __webpack_exports__["_415"] = SYNC_FLAGS;

const SYNC_FLUSH_COMMANDS_BIT = 1;
/* harmony export (immutable) */ __webpack_exports__["_416"] = SYNC_FLUSH_COMMANDS_BIT;

const SYNC_GPU_COMMANDS_COMPLETE = 37143;
/* harmony export (immutable) */ __webpack_exports__["_417"] = SYNC_GPU_COMMANDS_COMPLETE;

const SYNC_STATUS = 37140;
/* harmony export (immutable) */ __webpack_exports__["_418"] = SYNC_STATUS;

const TEXTURE = 5890;
/* harmony export (immutable) */ __webpack_exports__["_419"] = TEXTURE;

const TEXTURE0 = 33984;
/* harmony export (immutable) */ __webpack_exports__["_420"] = TEXTURE0;

const TEXTURE1 = 33985;
/* harmony export (immutable) */ __webpack_exports__["_421"] = TEXTURE1;

const TEXTURE2 = 33986;
/* harmony export (immutable) */ __webpack_exports__["_432"] = TEXTURE2;

const TEXTURE3 = 33987;
/* harmony export (immutable) */ __webpack_exports__["_443"] = TEXTURE3;

const TEXTURE4 = 33988;
/* harmony export (immutable) */ __webpack_exports__["_446"] = TEXTURE4;

const TEXTURE5 = 33989;
/* harmony export (immutable) */ __webpack_exports__["_447"] = TEXTURE5;

const TEXTURE6 = 33990;
/* harmony export (immutable) */ __webpack_exports__["_448"] = TEXTURE6;

const TEXTURE7 = 33991;
/* harmony export (immutable) */ __webpack_exports__["_449"] = TEXTURE7;

const TEXTURE8 = 33992;
/* harmony export (immutable) */ __webpack_exports__["_450"] = TEXTURE8;

const TEXTURE9 = 33993;
/* harmony export (immutable) */ __webpack_exports__["_451"] = TEXTURE9;

const TEXTURE10 = 33994;
/* harmony export (immutable) */ __webpack_exports__["_422"] = TEXTURE10;

const TEXTURE11 = 33995;
/* harmony export (immutable) */ __webpack_exports__["_423"] = TEXTURE11;

const TEXTURE12 = 33996;
/* harmony export (immutable) */ __webpack_exports__["_424"] = TEXTURE12;

const TEXTURE13 = 33997;
/* harmony export (immutable) */ __webpack_exports__["_425"] = TEXTURE13;

const TEXTURE14 = 33998;
/* harmony export (immutable) */ __webpack_exports__["_426"] = TEXTURE14;

const TEXTURE15 = 33999;
/* harmony export (immutable) */ __webpack_exports__["_427"] = TEXTURE15;

const TEXTURE16 = 34000;
/* harmony export (immutable) */ __webpack_exports__["_428"] = TEXTURE16;

const TEXTURE17 = 34001;
/* harmony export (immutable) */ __webpack_exports__["_429"] = TEXTURE17;

const TEXTURE18 = 34002;
/* harmony export (immutable) */ __webpack_exports__["_430"] = TEXTURE18;

const TEXTURE19 = 34003;
/* harmony export (immutable) */ __webpack_exports__["_431"] = TEXTURE19;

const TEXTURE20 = 34004;
/* harmony export (immutable) */ __webpack_exports__["_433"] = TEXTURE20;

const TEXTURE21 = 34005;
/* harmony export (immutable) */ __webpack_exports__["_434"] = TEXTURE21;

const TEXTURE22 = 34006;
/* harmony export (immutable) */ __webpack_exports__["_435"] = TEXTURE22;

const TEXTURE23 = 34007;
/* harmony export (immutable) */ __webpack_exports__["_436"] = TEXTURE23;

const TEXTURE24 = 34008;
/* harmony export (immutable) */ __webpack_exports__["_437"] = TEXTURE24;

const TEXTURE25 = 34009;
/* harmony export (immutable) */ __webpack_exports__["_438"] = TEXTURE25;

const TEXTURE26 = 34010;
/* harmony export (immutable) */ __webpack_exports__["_439"] = TEXTURE26;

const TEXTURE27 = 34011;
/* harmony export (immutable) */ __webpack_exports__["_440"] = TEXTURE27;

const TEXTURE28 = 34012;
/* harmony export (immutable) */ __webpack_exports__["_441"] = TEXTURE28;

const TEXTURE29 = 34013;
/* harmony export (immutable) */ __webpack_exports__["_442"] = TEXTURE29;

const TEXTURE30 = 34014;
/* harmony export (immutable) */ __webpack_exports__["_444"] = TEXTURE30;

const TEXTURE31 = 34015;
/* harmony export (immutable) */ __webpack_exports__["_445"] = TEXTURE31;

const TEXTURE_2D = 3553;
/* harmony export (immutable) */ __webpack_exports__["_452"] = TEXTURE_2D;

const TEXTURE_2D_ARRAY = 35866;
/* harmony export (immutable) */ __webpack_exports__["_453"] = TEXTURE_2D_ARRAY;

const TEXTURE_3D = 32879;
/* harmony export (immutable) */ __webpack_exports__["_454"] = TEXTURE_3D;

const TEXTURE_BASE_LEVEL = 33084;
/* harmony export (immutable) */ __webpack_exports__["_455"] = TEXTURE_BASE_LEVEL;

const TEXTURE_BINDING_2D = 32873;
/* harmony export (immutable) */ __webpack_exports__["_456"] = TEXTURE_BINDING_2D;

const TEXTURE_BINDING_2D_ARRAY = 35869;
/* harmony export (immutable) */ __webpack_exports__["_457"] = TEXTURE_BINDING_2D_ARRAY;

const TEXTURE_BINDING_3D = 32874;
/* harmony export (immutable) */ __webpack_exports__["_458"] = TEXTURE_BINDING_3D;

const TEXTURE_BINDING_CUBE_MAP = 34068;
/* harmony export (immutable) */ __webpack_exports__["_459"] = TEXTURE_BINDING_CUBE_MAP;

const TEXTURE_COMPARE_FUNC = 34893;
/* harmony export (immutable) */ __webpack_exports__["_460"] = TEXTURE_COMPARE_FUNC;

const TEXTURE_COMPARE_MODE = 34892;
/* harmony export (immutable) */ __webpack_exports__["_461"] = TEXTURE_COMPARE_MODE;

const TEXTURE_CUBE_MAP = 34067;
/* harmony export (immutable) */ __webpack_exports__["_462"] = TEXTURE_CUBE_MAP;

const TEXTURE_CUBE_MAP_NEGATIVE_X = 34070;
/* harmony export (immutable) */ __webpack_exports__["_463"] = TEXTURE_CUBE_MAP_NEGATIVE_X;

const TEXTURE_CUBE_MAP_NEGATIVE_Y = 34072;
/* harmony export (immutable) */ __webpack_exports__["_464"] = TEXTURE_CUBE_MAP_NEGATIVE_Y;

const TEXTURE_CUBE_MAP_NEGATIVE_Z = 34074;
/* harmony export (immutable) */ __webpack_exports__["_465"] = TEXTURE_CUBE_MAP_NEGATIVE_Z;

const TEXTURE_CUBE_MAP_POSITIVE_X = 34069;
/* harmony export (immutable) */ __webpack_exports__["_466"] = TEXTURE_CUBE_MAP_POSITIVE_X;

const TEXTURE_CUBE_MAP_POSITIVE_Y = 34071;
/* harmony export (immutable) */ __webpack_exports__["_467"] = TEXTURE_CUBE_MAP_POSITIVE_Y;

const TEXTURE_CUBE_MAP_POSITIVE_Z = 34073;
/* harmony export (immutable) */ __webpack_exports__["_468"] = TEXTURE_CUBE_MAP_POSITIVE_Z;

const TEXTURE_IMMUTABLE_FORMAT = 37167;
/* harmony export (immutable) */ __webpack_exports__["_469"] = TEXTURE_IMMUTABLE_FORMAT;

const TEXTURE_IMMUTABLE_LEVELS = 33503;
/* harmony export (immutable) */ __webpack_exports__["_470"] = TEXTURE_IMMUTABLE_LEVELS;

const TEXTURE_MAG_FILTER = 10240;
/* harmony export (immutable) */ __webpack_exports__["_471"] = TEXTURE_MAG_FILTER;

const TEXTURE_MAX_LEVEL = 33085;
/* harmony export (immutable) */ __webpack_exports__["_472"] = TEXTURE_MAX_LEVEL;

const TEXTURE_MAX_LOD = 33083;
/* harmony export (immutable) */ __webpack_exports__["_473"] = TEXTURE_MAX_LOD;

const TEXTURE_MIN_FILTER = 10241;
/* harmony export (immutable) */ __webpack_exports__["_474"] = TEXTURE_MIN_FILTER;

const TEXTURE_MIN_LOD = 33082;
/* harmony export (immutable) */ __webpack_exports__["_475"] = TEXTURE_MIN_LOD;

const TEXTURE_WRAP_R = 32882;
/* harmony export (immutable) */ __webpack_exports__["_476"] = TEXTURE_WRAP_R;

const TEXTURE_WRAP_S = 10242;
/* harmony export (immutable) */ __webpack_exports__["_477"] = TEXTURE_WRAP_S;

const TEXTURE_WRAP_T = 10243;
/* harmony export (immutable) */ __webpack_exports__["_478"] = TEXTURE_WRAP_T;

const TIMEOUT_EXPIRED = 37147;
/* harmony export (immutable) */ __webpack_exports__["_479"] = TIMEOUT_EXPIRED;

const TIMEOUT_IGNORED = -1;
/* harmony export (immutable) */ __webpack_exports__["_480"] = TIMEOUT_IGNORED;

const TRANSFORM_FEEDBACK = 36386;
/* harmony export (immutable) */ __webpack_exports__["_481"] = TRANSFORM_FEEDBACK;

const TRANSFORM_FEEDBACK_ACTIVE = 36388;
/* harmony export (immutable) */ __webpack_exports__["_482"] = TRANSFORM_FEEDBACK_ACTIVE;

const TRANSFORM_FEEDBACK_BINDING = 36389;
/* harmony export (immutable) */ __webpack_exports__["_483"] = TRANSFORM_FEEDBACK_BINDING;

const TRANSFORM_FEEDBACK_BUFFER = 35982;
/* harmony export (immutable) */ __webpack_exports__["_484"] = TRANSFORM_FEEDBACK_BUFFER;

const TRANSFORM_FEEDBACK_BUFFER_BINDING = 35983;
/* harmony export (immutable) */ __webpack_exports__["_485"] = TRANSFORM_FEEDBACK_BUFFER_BINDING;

const TRANSFORM_FEEDBACK_BUFFER_MODE = 35967;
/* harmony export (immutable) */ __webpack_exports__["_486"] = TRANSFORM_FEEDBACK_BUFFER_MODE;

const TRANSFORM_FEEDBACK_BUFFER_SIZE = 35973;
/* harmony export (immutable) */ __webpack_exports__["_487"] = TRANSFORM_FEEDBACK_BUFFER_SIZE;

const TRANSFORM_FEEDBACK_BUFFER_START = 35972;
/* harmony export (immutable) */ __webpack_exports__["_488"] = TRANSFORM_FEEDBACK_BUFFER_START;

const TRANSFORM_FEEDBACK_PAUSED = 36387;
/* harmony export (immutable) */ __webpack_exports__["_489"] = TRANSFORM_FEEDBACK_PAUSED;

const TRANSFORM_FEEDBACK_PRIMITIVES_WRITTEN = 35976;
/* harmony export (immutable) */ __webpack_exports__["_490"] = TRANSFORM_FEEDBACK_PRIMITIVES_WRITTEN;

const TRANSFORM_FEEDBACK_VARYINGS = 35971;
/* harmony export (immutable) */ __webpack_exports__["_491"] = TRANSFORM_FEEDBACK_VARYINGS;

const TRIANGLES = 4;
/* harmony export (immutable) */ __webpack_exports__["_492"] = TRIANGLES;

const TRIANGLE_FAN = 6;
/* harmony export (immutable) */ __webpack_exports__["_493"] = TRIANGLE_FAN;

const TRIANGLE_STRIP = 5;
/* harmony export (immutable) */ __webpack_exports__["_494"] = TRIANGLE_STRIP;

const UNIFORM_ARRAY_STRIDE = 35388;
/* harmony export (immutable) */ __webpack_exports__["_496"] = UNIFORM_ARRAY_STRIDE;

const UNIFORM_BLOCK_ACTIVE_UNIFORMS = 35394;
/* harmony export (immutable) */ __webpack_exports__["_497"] = UNIFORM_BLOCK_ACTIVE_UNIFORMS;

const UNIFORM_BLOCK_ACTIVE_UNIFORM_INDICES = 35395;
/* harmony export (immutable) */ __webpack_exports__["_498"] = UNIFORM_BLOCK_ACTIVE_UNIFORM_INDICES;

const UNIFORM_BLOCK_BINDING = 35391;
/* harmony export (immutable) */ __webpack_exports__["_499"] = UNIFORM_BLOCK_BINDING;

const UNIFORM_BLOCK_DATA_SIZE = 35392;
/* harmony export (immutable) */ __webpack_exports__["_500"] = UNIFORM_BLOCK_DATA_SIZE;

const UNIFORM_BLOCK_INDEX = 35386;
/* harmony export (immutable) */ __webpack_exports__["_501"] = UNIFORM_BLOCK_INDEX;

const UNIFORM_BLOCK_REFERENCED_BY_FRAGMENT_SHADER = 35398;
/* harmony export (immutable) */ __webpack_exports__["_502"] = UNIFORM_BLOCK_REFERENCED_BY_FRAGMENT_SHADER;

const UNIFORM_BLOCK_REFERENCED_BY_VERTEX_SHADER = 35396;
/* harmony export (immutable) */ __webpack_exports__["_503"] = UNIFORM_BLOCK_REFERENCED_BY_VERTEX_SHADER;

const UNIFORM_BUFFER = 35345;
/* harmony export (immutable) */ __webpack_exports__["_504"] = UNIFORM_BUFFER;

const UNIFORM_BUFFER_BINDING = 35368;
/* harmony export (immutable) */ __webpack_exports__["_505"] = UNIFORM_BUFFER_BINDING;

const UNIFORM_BUFFER_OFFSET_ALIGNMENT = 35380;
/* harmony export (immutable) */ __webpack_exports__["_506"] = UNIFORM_BUFFER_OFFSET_ALIGNMENT;

const UNIFORM_BUFFER_SIZE = 35370;
/* harmony export (immutable) */ __webpack_exports__["_507"] = UNIFORM_BUFFER_SIZE;

const UNIFORM_BUFFER_START = 35369;
/* harmony export (immutable) */ __webpack_exports__["_508"] = UNIFORM_BUFFER_START;

const UNIFORM_IS_ROW_MAJOR = 35390;
/* harmony export (immutable) */ __webpack_exports__["_509"] = UNIFORM_IS_ROW_MAJOR;

const UNIFORM_MATRIX_STRIDE = 35389;
/* harmony export (immutable) */ __webpack_exports__["_510"] = UNIFORM_MATRIX_STRIDE;

const UNIFORM_OFFSET = 35387;
/* harmony export (immutable) */ __webpack_exports__["_511"] = UNIFORM_OFFSET;

const UNIFORM_SIZE = 35384;
/* harmony export (immutable) */ __webpack_exports__["_512"] = UNIFORM_SIZE;

const UNIFORM_TYPE = 35383;
/* harmony export (immutable) */ __webpack_exports__["_513"] = UNIFORM_TYPE;

const UNPACK_ALIGNMENT = 3317;
/* harmony export (immutable) */ __webpack_exports__["_514"] = UNPACK_ALIGNMENT;

const UNPACK_COLORSPACE_CONVERSION_WEBGL = 37443;
/* harmony export (immutable) */ __webpack_exports__["_515"] = UNPACK_COLORSPACE_CONVERSION_WEBGL;

const UNPACK_FLIP_Y_WEBGL = 37440;
/* harmony export (immutable) */ __webpack_exports__["_516"] = UNPACK_FLIP_Y_WEBGL;

const UNPACK_IMAGE_HEIGHT = 32878;
/* harmony export (immutable) */ __webpack_exports__["_517"] = UNPACK_IMAGE_HEIGHT;

const UNPACK_PREMULTIPLY_ALPHA_WEBGL = 37441;
/* harmony export (immutable) */ __webpack_exports__["_518"] = UNPACK_PREMULTIPLY_ALPHA_WEBGL;

const UNPACK_ROW_LENGTH = 3314;
/* harmony export (immutable) */ __webpack_exports__["_519"] = UNPACK_ROW_LENGTH;

const UNPACK_SKIP_IMAGES = 32877;
/* harmony export (immutable) */ __webpack_exports__["_520"] = UNPACK_SKIP_IMAGES;

const UNPACK_SKIP_PIXELS = 3316;
/* harmony export (immutable) */ __webpack_exports__["_521"] = UNPACK_SKIP_PIXELS;

const UNPACK_SKIP_ROWS = 3315;
/* harmony export (immutable) */ __webpack_exports__["_522"] = UNPACK_SKIP_ROWS;

const UNSIGNALED = 37144;
/* harmony export (immutable) */ __webpack_exports__["_523"] = UNSIGNALED;

const UNSIGNED_BYTE = 5121;
/* harmony export (immutable) */ __webpack_exports__["_524"] = UNSIGNED_BYTE;

const UNSIGNED_INT = 5125;
/* harmony export (immutable) */ __webpack_exports__["_525"] = UNSIGNED_INT;

const UNSIGNED_INT_2_10_10_10_REV = 33640;
/* harmony export (immutable) */ __webpack_exports__["_528"] = UNSIGNED_INT_2_10_10_10_REV;

const UNSIGNED_INT_5_9_9_9_REV = 35902;
/* harmony export (immutable) */ __webpack_exports__["_529"] = UNSIGNED_INT_5_9_9_9_REV;

const UNSIGNED_INT_10F_11F_11F_REV = 35899;
/* harmony export (immutable) */ __webpack_exports__["_526"] = UNSIGNED_INT_10F_11F_11F_REV;

const UNSIGNED_INT_24_8 = 34042;
/* harmony export (immutable) */ __webpack_exports__["_527"] = UNSIGNED_INT_24_8;

const UNSIGNED_INT_SAMPLER_2D = 36306;
/* harmony export (immutable) */ __webpack_exports__["_530"] = UNSIGNED_INT_SAMPLER_2D;

const UNSIGNED_INT_SAMPLER_2D_ARRAY = 36311;
/* harmony export (immutable) */ __webpack_exports__["_531"] = UNSIGNED_INT_SAMPLER_2D_ARRAY;

const UNSIGNED_INT_SAMPLER_3D = 36307;
/* harmony export (immutable) */ __webpack_exports__["_532"] = UNSIGNED_INT_SAMPLER_3D;

const UNSIGNED_INT_SAMPLER_CUBE = 36308;
/* harmony export (immutable) */ __webpack_exports__["_533"] = UNSIGNED_INT_SAMPLER_CUBE;

const UNSIGNED_INT_VEC2 = 36294;
/* harmony export (immutable) */ __webpack_exports__["_534"] = UNSIGNED_INT_VEC2;

const UNSIGNED_INT_VEC3 = 36295;
/* harmony export (immutable) */ __webpack_exports__["_535"] = UNSIGNED_INT_VEC3;

const UNSIGNED_INT_VEC4 = 36296;
/* harmony export (immutable) */ __webpack_exports__["_536"] = UNSIGNED_INT_VEC4;

const UNSIGNED_NORMALIZED = 35863;
/* harmony export (immutable) */ __webpack_exports__["_537"] = UNSIGNED_NORMALIZED;

const UNSIGNED_SHORT = 5123;
/* harmony export (immutable) */ __webpack_exports__["_538"] = UNSIGNED_SHORT;

const UNSIGNED_SHORT_4_4_4_4 = 32819;
/* harmony export (immutable) */ __webpack_exports__["_539"] = UNSIGNED_SHORT_4_4_4_4;

const UNSIGNED_SHORT_5_5_5_1 = 32820;
/* harmony export (immutable) */ __webpack_exports__["_540"] = UNSIGNED_SHORT_5_5_5_1;

const UNSIGNED_SHORT_5_6_5 = 33635;
/* harmony export (immutable) */ __webpack_exports__["_541"] = UNSIGNED_SHORT_5_6_5;

const VALIDATE_STATUS = 35715;
/* harmony export (immutable) */ __webpack_exports__["_542"] = VALIDATE_STATUS;

const VENDOR = 7936;
/* harmony export (immutable) */ __webpack_exports__["_543"] = VENDOR;

const VERSION = 7938;
/* harmony export (immutable) */ __webpack_exports__["_544"] = VERSION;

const VERTEX_ARRAY_BINDING = 34229;
/* harmony export (immutable) */ __webpack_exports__["_545"] = VERTEX_ARRAY_BINDING;

const VERTEX_ATTRIB_ARRAY_BUFFER_BINDING = 34975;
/* harmony export (immutable) */ __webpack_exports__["_546"] = VERTEX_ATTRIB_ARRAY_BUFFER_BINDING;

const VERTEX_ATTRIB_ARRAY_DIVISOR = 35070;
/* harmony export (immutable) */ __webpack_exports__["_547"] = VERTEX_ATTRIB_ARRAY_DIVISOR;

const VERTEX_ATTRIB_ARRAY_ENABLED = 34338;
/* harmony export (immutable) */ __webpack_exports__["_548"] = VERTEX_ATTRIB_ARRAY_ENABLED;

const VERTEX_ATTRIB_ARRAY_INTEGER = 35069;
/* harmony export (immutable) */ __webpack_exports__["_549"] = VERTEX_ATTRIB_ARRAY_INTEGER;

const VERTEX_ATTRIB_ARRAY_NORMALIZED = 34922;
/* harmony export (immutable) */ __webpack_exports__["_550"] = VERTEX_ATTRIB_ARRAY_NORMALIZED;

const VERTEX_ATTRIB_ARRAY_POINTER = 34373;
/* harmony export (immutable) */ __webpack_exports__["_551"] = VERTEX_ATTRIB_ARRAY_POINTER;

const VERTEX_ATTRIB_ARRAY_SIZE = 34339;
/* harmony export (immutable) */ __webpack_exports__["_552"] = VERTEX_ATTRIB_ARRAY_SIZE;

const VERTEX_ATTRIB_ARRAY_STRIDE = 34340;
/* harmony export (immutable) */ __webpack_exports__["_553"] = VERTEX_ATTRIB_ARRAY_STRIDE;

const VERTEX_ATTRIB_ARRAY_TYPE = 34341;
/* harmony export (immutable) */ __webpack_exports__["_554"] = VERTEX_ATTRIB_ARRAY_TYPE;

const VERTEX_SHADER = 35633;
/* harmony export (immutable) */ __webpack_exports__["_555"] = VERTEX_SHADER;

const VIEWPORT = 2978;
/* harmony export (immutable) */ __webpack_exports__["_556"] = VIEWPORT;

const WAIT_FAILED = 37149;
/* harmony export (immutable) */ __webpack_exports__["_557"] = WAIT_FAILED;

const ZERO = 0;
/* harmony export (immutable) */ __webpack_exports__["_559"] = ZERO;


const COMPRESSED_RGB_S3TC_DXT1_EXT        = 0x83F0;
/* harmony export (immutable) */ __webpack_exports__["_32"] = COMPRESSED_RGB_S3TC_DXT1_EXT;

const COMPRESSED_RGBA_S3TC_DXT1_EXT       = 0x83F1;
/* harmony export (immutable) */ __webpack_exports__["_27"] = COMPRESSED_RGBA_S3TC_DXT1_EXT;

const COMPRESSED_RGBA_S3TC_DXT3_EXT       = 0x83F2;
/* harmony export (immutable) */ __webpack_exports__["_28"] = COMPRESSED_RGBA_S3TC_DXT3_EXT;

const COMPRESSED_RGBA_S3TC_DXT5_EXT       = 0x83F3;
/* harmony export (immutable) */ __webpack_exports__["_29"] = COMPRESSED_RGBA_S3TC_DXT5_EXT;


const COMPRESSED_SRGB_S3TC_DXT1_EXT        = 0x8C4C;
/* harmony export (immutable) */ __webpack_exports__["_55"] = COMPRESSED_SRGB_S3TC_DXT1_EXT;

const COMPRESSED_SRGB_ALPHA_S3TC_DXT1_EXT  = 0x8C4D;
/* harmony export (immutable) */ __webpack_exports__["_52"] = COMPRESSED_SRGB_ALPHA_S3TC_DXT1_EXT;

const COMPRESSED_SRGB_ALPHA_S3TC_DXT3_EXT  = 0x8C4E;
/* harmony export (immutable) */ __webpack_exports__["_53"] = COMPRESSED_SRGB_ALPHA_S3TC_DXT3_EXT;

const COMPRESSED_SRGB_ALPHA_S3TC_DXT5_EXT  = 0x8C4F;
/* harmony export (immutable) */ __webpack_exports__["_54"] = COMPRESSED_SRGB_ALPHA_S3TC_DXT5_EXT;


const COMPRESSED_R11_EAC                        = 0x9270;
/* harmony export (immutable) */ __webpack_exports__["_6"] = COMPRESSED_R11_EAC;

const COMPRESSED_SIGNED_R11_EAC                 = 0x9271;
/* harmony export (immutable) */ __webpack_exports__["_33"] = COMPRESSED_SIGNED_R11_EAC;

const COMPRESSED_RG11_EAC                       = 0x9272;
/* harmony export (immutable) */ __webpack_exports__["_7"] = COMPRESSED_RG11_EAC;

const COMPRESSED_SIGNED_RG11_EAC                = 0x9273;
/* harmony export (immutable) */ __webpack_exports__["_34"] = COMPRESSED_SIGNED_RG11_EAC;

const COMPRESSED_RGB8_ETC2                      = 0x9274;
/* harmony export (immutable) */ __webpack_exports__["_8"] = COMPRESSED_RGB8_ETC2;

const COMPRESSED_SRGB8_ETC2                     = 0x9275;
/* harmony export (immutable) */ __webpack_exports__["_50"] = COMPRESSED_SRGB8_ETC2;

const COMPRESSED_RGB8_PUNCHTHROUGH_ALPHA1_ETC2  = 0x9276;
/* harmony export (immutable) */ __webpack_exports__["_9"] = COMPRESSED_RGB8_PUNCHTHROUGH_ALPHA1_ETC2;

const COMPRESSED_SRGB8_PUNCHTHROUGH_ALPHA1_ETC2 = 0x9277;
/* harmony export (immutable) */ __webpack_exports__["_51"] = COMPRESSED_SRGB8_PUNCHTHROUGH_ALPHA1_ETC2;

const COMPRESSED_RGBA8_ETC2_EAC                 = 0x9278;
/* harmony export (immutable) */ __webpack_exports__["_10"] = COMPRESSED_RGBA8_ETC2_EAC;

const COMPRESSED_SRGB8_ALPHA8_ETC2_EAC          = 0x9279;
/* harmony export (immutable) */ __webpack_exports__["_49"] = COMPRESSED_SRGB8_ALPHA8_ETC2_EAC;


const COMPRESSED_RGB_PVRTC_4BPPV1_IMG      = 0x8C00;
/* harmony export (immutable) */ __webpack_exports__["_31"] = COMPRESSED_RGB_PVRTC_4BPPV1_IMG;

const COMPRESSED_RGB_PVRTC_2BPPV1_IMG      = 0x8C01;
/* harmony export (immutable) */ __webpack_exports__["_30"] = COMPRESSED_RGB_PVRTC_2BPPV1_IMG;

const COMPRESSED_RGBA_PVRTC_4BPPV1_IMG     = 0x8C02;
/* harmony export (immutable) */ __webpack_exports__["_26"] = COMPRESSED_RGBA_PVRTC_4BPPV1_IMG;

const COMPRESSED_RGBA_PVRTC_2BPPV1_IMG     = 0x8C03;
/* harmony export (immutable) */ __webpack_exports__["_25"] = COMPRESSED_RGBA_PVRTC_2BPPV1_IMG;


const COMPRESSED_RGBA_ASTC_4x4_KHR = 0x93B0;
/* harmony export (immutable) */ __webpack_exports__["_17"] = COMPRESSED_RGBA_ASTC_4x4_KHR;

const COMPRESSED_RGBA_ASTC_5x4_KHR = 0x93B1;
/* harmony export (immutable) */ __webpack_exports__["_18"] = COMPRESSED_RGBA_ASTC_5x4_KHR;

const COMPRESSED_RGBA_ASTC_5x5_KHR = 0x93B2;
/* harmony export (immutable) */ __webpack_exports__["_19"] = COMPRESSED_RGBA_ASTC_5x5_KHR;

const COMPRESSED_RGBA_ASTC_6x5_KHR = 0x93B3;
/* harmony export (immutable) */ __webpack_exports__["_20"] = COMPRESSED_RGBA_ASTC_6x5_KHR;

const COMPRESSED_RGBA_ASTC_6x6_KHR = 0x93B4;
/* harmony export (immutable) */ __webpack_exports__["_21"] = COMPRESSED_RGBA_ASTC_6x6_KHR;

const COMPRESSED_RGBA_ASTC_8x5_KHR = 0x93B5;
/* harmony export (immutable) */ __webpack_exports__["_22"] = COMPRESSED_RGBA_ASTC_8x5_KHR;

const COMPRESSED_RGBA_ASTC_8x6_KHR = 0x93B6;
/* harmony export (immutable) */ __webpack_exports__["_23"] = COMPRESSED_RGBA_ASTC_8x6_KHR;

const COMPRESSED_RGBA_ASTC_8x8_KHR = 0x93B7;
/* harmony export (immutable) */ __webpack_exports__["_24"] = COMPRESSED_RGBA_ASTC_8x8_KHR;

const COMPRESSED_RGBA_ASTC_10x5_KHR = 0x93B8;
/* harmony export (immutable) */ __webpack_exports__["_12"] = COMPRESSED_RGBA_ASTC_10x5_KHR;

const COMPRESSED_RGBA_ASTC_10x6_KHR = 0x93B9;
/* harmony export (immutable) */ __webpack_exports__["_13"] = COMPRESSED_RGBA_ASTC_10x6_KHR;

const COMPRESSED_RGBA_ASTC_10x8_KHR = 0x93BA;
/* harmony export (immutable) */ __webpack_exports__["_14"] = COMPRESSED_RGBA_ASTC_10x8_KHR;

const COMPRESSED_RGBA_ASTC_10x10_KHR = 0x93BB;
/* harmony export (immutable) */ __webpack_exports__["_11"] = COMPRESSED_RGBA_ASTC_10x10_KHR;

const COMPRESSED_RGBA_ASTC_12x10_KHR = 0x93BC;
/* harmony export (immutable) */ __webpack_exports__["_15"] = COMPRESSED_RGBA_ASTC_12x10_KHR;

const COMPRESSED_RGBA_ASTC_12x12_KHR = 0x93BD;
/* harmony export (immutable) */ __webpack_exports__["_16"] = COMPRESSED_RGBA_ASTC_12x12_KHR;


const COMPRESSED_SRGB8_ALPHA8_ASTC_4x4_KHR = 0x93D0;
/* harmony export (immutable) */ __webpack_exports__["_41"] = COMPRESSED_SRGB8_ALPHA8_ASTC_4x4_KHR;

const COMPRESSED_SRGB8_ALPHA8_ASTC_5x4_KHR = 0x93D1;
/* harmony export (immutable) */ __webpack_exports__["_42"] = COMPRESSED_SRGB8_ALPHA8_ASTC_5x4_KHR;

const COMPRESSED_SRGB8_ALPHA8_ASTC_5x5_KHR = 0x93D2;
/* harmony export (immutable) */ __webpack_exports__["_43"] = COMPRESSED_SRGB8_ALPHA8_ASTC_5x5_KHR;

const COMPRESSED_SRGB8_ALPHA8_ASTC_6x5_KHR = 0x93D3;
/* harmony export (immutable) */ __webpack_exports__["_44"] = COMPRESSED_SRGB8_ALPHA8_ASTC_6x5_KHR;

const COMPRESSED_SRGB8_ALPHA8_ASTC_6x6_KHR = 0x93D4;
/* harmony export (immutable) */ __webpack_exports__["_45"] = COMPRESSED_SRGB8_ALPHA8_ASTC_6x6_KHR;

const COMPRESSED_SRGB8_ALPHA8_ASTC_8x5_KHR = 0x93D5;
/* harmony export (immutable) */ __webpack_exports__["_46"] = COMPRESSED_SRGB8_ALPHA8_ASTC_8x5_KHR;

const COMPRESSED_SRGB8_ALPHA8_ASTC_8x6_KHR = 0x93D6;
/* harmony export (immutable) */ __webpack_exports__["_47"] = COMPRESSED_SRGB8_ALPHA8_ASTC_8x6_KHR;

const COMPRESSED_SRGB8_ALPHA8_ASTC_8x8_KHR = 0x93D7;
/* harmony export (immutable) */ __webpack_exports__["_48"] = COMPRESSED_SRGB8_ALPHA8_ASTC_8x8_KHR;

const COMPRESSED_SRGB8_ALPHA8_ASTC_10x5_KHR = 0x93D8;
/* harmony export (immutable) */ __webpack_exports__["_36"] = COMPRESSED_SRGB8_ALPHA8_ASTC_10x5_KHR;

const COMPRESSED_SRGB8_ALPHA8_ASTC_10x6_KHR = 0x93D9;
/* harmony export (immutable) */ __webpack_exports__["_37"] = COMPRESSED_SRGB8_ALPHA8_ASTC_10x6_KHR;

const COMPRESSED_SRGB8_ALPHA8_ASTC_10x8_KHR = 0x93DA;
/* harmony export (immutable) */ __webpack_exports__["_38"] = COMPRESSED_SRGB8_ALPHA8_ASTC_10x8_KHR;

const COMPRESSED_SRGB8_ALPHA8_ASTC_10x10_KHR = 0x93DB;
/* harmony export (immutable) */ __webpack_exports__["_35"] = COMPRESSED_SRGB8_ALPHA8_ASTC_10x10_KHR;

const COMPRESSED_SRGB8_ALPHA8_ASTC_12x10_KHR = 0x93DC;
/* harmony export (immutable) */ __webpack_exports__["_39"] = COMPRESSED_SRGB8_ALPHA8_ASTC_12x10_KHR;

const COMPRESSED_SRGB8_ALPHA8_ASTC_12x12_KHR = 0x93DD;
/* harmony export (immutable) */ __webpack_exports__["_40"] = COMPRESSED_SRGB8_ALPHA8_ASTC_12x12_KHR;


const TYPE_SIZE = {};
/* harmony export (immutable) */ __webpack_exports__["_495"] = TYPE_SIZE;

TYPE_SIZE[BYTE]              = 1;
TYPE_SIZE[UNSIGNED_BYTE]     = 1;
TYPE_SIZE[SHORT]             = 2;
TYPE_SIZE[UNSIGNED_SHORT]    = 2;
TYPE_SIZE[INT]               = 4;
TYPE_SIZE[UNSIGNED_INT]      = 4;
TYPE_SIZE[FLOAT]             = 4;


let canvas = document.createElement("canvas");
let gl = canvas.getContext("webgl2");

const WEBGL_INFO = {};
/* harmony export (immutable) */ __webpack_exports__["_558"] = WEBGL_INFO;

WEBGL_INFO.MAX_TEXTURE_UNITS = gl.getParameter(gl.MAX_COMBINED_TEXTURE_IMAGE_UNITS);
WEBGL_INFO.MAX_UNIFORM_BUFFERS = gl.getParameter(gl.MAX_UNIFORM_BUFFER_BINDINGS);

const DUMMY_OBJECT = {};
/* harmony export (immutable) */ __webpack_exports__["_113"] = DUMMY_OBJECT;



/***/ }),
/* 1 */
/***/ (function(module, __webpack_exports__, __webpack_require__) {

"use strict";
/* harmony import */ var __WEBPACK_IMPORTED_MODULE_0__constants_js__ = __webpack_require__(0);
// Copyright (c) 2017 Tarek Sherif
//
// Permission is hereby granted, free of charge, to any person obtaining a copy of
// this software and associated documentation files (the "Software"), to deal in
// the Software without restriction, including without limitation the rights to
// use, copy, modify, merge, publish, distribute, sublicense, and/or sell copies of
// the Software, and to permit persons to whom the Software is furnished to do so,
// subject to the following conditions:
//
// The above copyright notice and this permission notice shall be included in all
// copies or substantial portions of the Software.
//
// THE SOFTWARE IS PROVIDED "AS IS", WITHOUT WARRANTY OF ANY KIND, EXPRESS OR
// IMPLIED, INCLUDING BUT NOT LIMITED TO THE WARRANTIES OF MERCHANTABILITY, FITNESS
// FOR A PARTICULAR PURPOSE AND NONINFRINGEMENT. IN NO EVENT SHALL THE AUTHORS OR
// COPYRIGHT HOLDERS BE LIABLE FOR ANY CLAIM, DAMAGES OR OTHER LIABILITY, WHETHER
// IN AN ACTION OF CONTRACT, TORT OR OTHERWISE, ARISING FROM, OUT OF OR IN
// CONNECTION WITH THE SOFTWARE OR THE USE OR OTHER DEALINGS IN THE SOFTWARE.
///////////////////////////////////////////////////////////////////////////////////



const TEXTURE_FORMAT_DEFAULTS = {};
/* harmony export (immutable) */ __webpack_exports__["a"] = TEXTURE_FORMAT_DEFAULTS;


const UNSIGNED_BYTE = TEXTURE_FORMAT_DEFAULTS[__WEBPACK_IMPORTED_MODULE_0__constants_js__["_524" /* UNSIGNED_BYTE */]] = {};
UNSIGNED_BYTE[__WEBPACK_IMPORTED_MODULE_0__constants_js__["_297" /* RED */]] = __WEBPACK_IMPORTED_MODULE_0__constants_js__["_289" /* R8 */];
UNSIGNED_BYTE[__WEBPACK_IMPORTED_MODULE_0__constants_js__["_315" /* RG */]] = __WEBPACK_IMPORTED_MODULE_0__constants_js__["_322" /* RG8 */];
UNSIGNED_BYTE[__WEBPACK_IMPORTED_MODULE_0__constants_js__["_326" /* RGB */]] = __WEBPACK_IMPORTED_MODULE_0__constants_js__["_337" /* RGB8 */];
UNSIGNED_BYTE[__WEBPACK_IMPORTED_MODULE_0__constants_js__["_342" /* RGBA */]] = __WEBPACK_IMPORTED_MODULE_0__constants_js__["_350" /* RGBA8 */];

const UNSIGNED_SHORT = TEXTURE_FORMAT_DEFAULTS[__WEBPACK_IMPORTED_MODULE_0__constants_js__["_538" /* UNSIGNED_SHORT */]] = {};
UNSIGNED_SHORT[__WEBPACK_IMPORTED_MODULE_0__constants_js__["_81" /* DEPTH_COMPONENT */]] = __WEBPACK_IMPORTED_MODULE_0__constants_js__["_82" /* DEPTH_COMPONENT16 */];

const FLOAT = TEXTURE_FORMAT_DEFAULTS[__WEBPACK_IMPORTED_MODULE_0__constants_js__["_121" /* FLOAT */]] = {};
FLOAT[__WEBPACK_IMPORTED_MODULE_0__constants_js__["_297" /* RED */]] = __WEBPACK_IMPORTED_MODULE_0__constants_js__["_283" /* R16F */];
FLOAT[__WEBPACK_IMPORTED_MODULE_0__constants_js__["_315" /* RG */]] = __WEBPACK_IMPORTED_MODULE_0__constants_js__["_316" /* RG16F */];
FLOAT[__WEBPACK_IMPORTED_MODULE_0__constants_js__["_326" /* RGB */]] = __WEBPACK_IMPORTED_MODULE_0__constants_js__["_329" /* RGB16F */];
FLOAT[__WEBPACK_IMPORTED_MODULE_0__constants_js__["_342" /* RGBA */]] = __WEBPACK_IMPORTED_MODULE_0__constants_js__["_343" /* RGBA16F */];
FLOAT[__WEBPACK_IMPORTED_MODULE_0__constants_js__["_81" /* DEPTH_COMPONENT */]] = __WEBPACK_IMPORTED_MODULE_0__constants_js__["_84" /* DEPTH_COMPONENT32F */];

TEXTURE_FORMAT_DEFAULTS.COMPRESSED_TYPES = {};


/***/ }),
/* 2 */
/***/ (function(module, __webpack_exports__, __webpack_require__) {

"use strict";
///////////////////////////////////////////////////////////////////////////////////
// The MIT License (MIT)
//
// Copyright (c) 2017 Tarek Sherif
//
// Permission is hereby granted, free of charge, to any person obtaining a copy of
// this software and associated documentation files (the "Software"), to deal in
// the Software without restriction, including without limitation the rights to
// use, copy, modify, merge, publish, distribute, sublicense, and/or sell copies of
// the Software, and to permit persons to whom the Software is furnished to do so,
// subject to the following conditions:
//
// The above copyright notice and this permission notice shall be included in all
// copies or substantial portions of the Software.
//
// THE SOFTWARE IS PROVIDED "AS IS", WITHOUT WARRANTY OF ANY KIND, EXPRESS OR
// IMPLIED, INCLUDING BUT NOT LIMITED TO THE WARRANTIES OF MERCHANTABILITY, FITNESS
// FOR A PARTICULAR PURPOSE AND NONINFRINGEMENT. IN NO EVENT SHALL THE AUTHORS OR
// COPYRIGHT HOLDERS BE LIABLE FOR ANY CLAIM, DAMAGES OR OTHER LIABILITY, WHETHER
// IN AN ACTION OF CONTRACT, TORT OR OTHERWISE, ARISING FROM, OUT OF OR IN
// CONNECTION WITH THE SOFTWARE OR THE USE OR OTHER DEALINGS IN THE SOFTWARE.
///////////////////////////////////////////////////////////////////////////////////

/**
    WebGL shader.

    @class
    @prop {WebGLRenderingContext} gl The WebGL context.
    @prop {WebGLShader} shader The shader.
*/
class Shader {
    
    constructor(gl, type, source) {
        this.gl = gl;
<<<<<<< HEAD
        this.shader = gl.createShader(type);
        gl.shaderSource(this.shader, source);
        gl.compileShader(this.shader);
=======
        this.binding = binding;
        this.texture = null;
        this.width = -1;
        this.height = -1;
        this.depth = -1;
        this.type = options.type !== undefined ? options.type : gl.UNSIGNED_BYTE;
        this.is3D = is3D;
        this.appState = appState;

        this.format = null;
        this.internalFormat = null;
        this.compressed = !!(__WEBPACK_IMPORTED_MODULE_1__texture_format_defaults_js__["a" /* TEXTURE_FORMAT_DEFAULTS */].COMPRESSED_TYPES[options.format] || __WEBPACK_IMPORTED_MODULE_1__texture_format_defaults_js__["a" /* TEXTURE_FORMAT_DEFAULTS */].COMPRESSED_TYPES[options.internalFormat]);
        
        if (this.compressed) {
            // For compressed textures, just need to provide one of format, internalFormat.
            // The other will be the same.
            this.format = options.format !== undefined ? options.format : options.internalFormat;
            this.internalFormat = options.internalFormat !== undefined ? options.internalFormat : options.format;
        } else {
            this.format = options.format !== undefined ? options.format : gl.RGBA;
            this.internalFormat = options.internalFormat !== undefined ? options.internalFormat : __WEBPACK_IMPORTED_MODULE_1__texture_format_defaults_js__["a" /* TEXTURE_FORMAT_DEFAULTS */][this.type][this.format];
        }

        // -1 indicates unbound
        this.currentUnit = -1;

        // Sampler parameters
        let minFilter = options.minFilter !== undefined ? options.minFilter : gl.LINEAR_MIPMAP_NEAREST;
        let magFilter = options.magFilter !== undefined ? options.magFilter : gl.LINEAR;
        let wrapS = options.wrapS !== undefined ? options.wrapS : gl.REPEAT;
        let wrapT = options.wrapT !== undefined ? options.wrapT : gl.REPEAT;
        let wrapR = options.wrapR !== undefined ? options.wrapR : gl.REPEAT;
        let compareMode = options.compareMode !== undefined ? options.compareMode : gl.NONE;
        let compareFunc = options.compareFunc !== undefined ? options.compareFunc : gl.LEQUAL;
        let minLOD = options.minLOD !== undefined ? options.minLOD : null;
        let maxLOD = options.maxLOD !== undefined ? options.maxLOD : null;

        this.sampler = gl.createSampler();
        gl.samplerParameteri(this.sampler, gl.TEXTURE_MIN_FILTER, minFilter);
        gl.samplerParameteri(this.sampler, gl.TEXTURE_MAG_FILTER, magFilter);
        gl.samplerParameteri(this.sampler, gl.TEXTURE_WRAP_S, wrapS);
        gl.samplerParameteri(this.sampler, gl.TEXTURE_WRAP_T, wrapT);
        gl.samplerParameteri(this.sampler, gl.TEXTURE_WRAP_R, wrapR);
        gl.samplerParameteri(this.sampler, gl.TEXTURE_COMPARE_FUNC, compareFunc);
        gl.samplerParameteri(this.sampler, gl.TEXTURE_COMPARE_MODE, compareMode);
        if (minLOD !== null) {
            gl.samplerParameterf(this.sampler, gl.TEXTURE_MIN_LOD, minLOD);
        }
        if (maxLOD !== null) {
            gl.samplerParameterf(this.sampler, gl.TEXTURE_MAX_LOD, maxLOD);
        }

        // Texture parameters
        this.flipY = options.flipY !== undefined ? options.flipY : false;
        this.baseLevel = options.baseLevel !== undefined ? options.baseLevel : null;
        this.maxLevel = options.maxLevel !== undefined ? options.maxLevel : null;
        this.mipmaps = (minFilter === gl.LINEAR_MIPMAP_NEAREST || minFilter === gl.LINEAR_MIPMAP_LINEAR);
>>>>>>> 07641371

        if (!gl.getShaderParameter(this.shader, gl.COMPILE_STATUS)) {
            let i, lines;

            console.error(gl.getShaderInfoLog(this.shader));
            lines = source.split("\n");
            for (i = 0; i < lines.length; ++i) {
                console.error((i + 1) + ":", lines[i]);
            }
        }
    }

    /**
        Delete this shader.

        @method
    */
    delete() {
        if (this.shader) {
            this.gl.deleteShader(this.shader);
            this.shader = null;
        }
    }

}
/* harmony export (immutable) */ __webpack_exports__["a"] = Shader;

<<<<<<< HEAD
=======
        this.texture = this.gl.createTexture();
        this.bind(Math.max(this.currentUnit, 0));
>>>>>>> 07641371


/***/ }),
/* 3 */
/***/ (function(module, __webpack_exports__, __webpack_require__) {

"use strict";
///////////////////////////////////////////////////////////////////////////////////
// The MIT License (MIT)
//
// Copyright (c) 2017 Tarek Sherif
//
// Permission is hereby granted, free of charge, to any person obtaining a copy of
// this software and associated documentation files (the "Software"), to deal in
// the Software without restriction, including without limitation the rights to
// use, copy, modify, merge, publish, distribute, sublicense, and/or sell copies of
// the Software, and to permit persons to whom the Software is furnished to do so,
// subject to the following conditions:
//
// The above copyright notice and this permission notice shall be included in all
// copies or substantial portions of the Software.
//
// THE SOFTWARE IS PROVIDED "AS IS", WITHOUT WARRANTY OF ANY KIND, EXPRESS OR
// IMPLIED, INCLUDING BUT NOT LIMITED TO THE WARRANTIES OF MERCHANTABILITY, FITNESS
// FOR A PARTICULAR PURPOSE AND NONINFRINGEMENT. IN NO EVENT SHALL THE AUTHORS OR
// COPYRIGHT HOLDERS BE LIABLE FOR ANY CLAIM, DAMAGES OR OTHER LIABILITY, WHETHER
// IN AN ACTION OF CONTRACT, TORT OR OTHERWISE, ARISING FROM, OUT OF OR IN
// CONNECTION WITH THE SOFTWARE OR THE USE OR OTHER DEALINGS IN THE SOFTWARE.
///////////////////////////////////////////////////////////////////////////////////

/**
    Generic query object.

<<<<<<< HEAD
    @class
    @prop {WebGLRenderingContext} gl The WebGL context.
    @prop {WebGLQuery} query Query object.
    @prop {GLEnum} target The type of information being queried.
    @prop {boolean} active Whether or not a query is currently in progress.
    @prop {Any} result The result of the query (only available after a call to ready() returns true). 
*/
class Query {

    constructor(gl, target) {
        this.gl = gl;
        this.query = gl.createQuery();
        this.target = target;
        this.active = false;
        this.result = null;
    }

    /**
        Begin a query.

        @method
    */
    begin() {
        if (!this.active) {
            this.gl.beginQuery(this.target, this.query);
            this.result = null;
        }    
    }

    /**
        End a query.

        @method
    */
    end() {
        if (!this.active) {
            this.gl.endQuery(this.target);
            this.active = true;
=======
        let levels;
        if (this.is3D) {
            if (this.mipmaps) {
                levels = Math.floor(Math.log2(Math.max(Math.max(this.width, this.height), this.depth))) + 1;
            } else {
                levels = 1;
            }
            this.gl.texStorage3D(this.binding, levels, this.internalFormat, this.width, this.height, this.depth);
        } else {
            if (this.mipmaps) {
                levels = Math.floor(Math.log2(Math.max(this.width, this.height))) + 1;
            } else {
                levels = 1;
            }
            this.gl.texStorage2D(this.binding, levels, this.internalFormat, this.width, this.height);
>>>>>>> 07641371
        }
    }

    /**
        Check if query result is available.

        @method
    */
    ready() {
        if (this.active && this.gl.getQueryParameter(this.query, this.gl.QUERY_RESULT_AVAILABLE)) {
            this.active = false;
            this.result = this.gl.getQueryParameter(this.query, this.gl.QUERY_RESULT);
            return true;
        }

        return false;
    }

<<<<<<< HEAD
}
/* harmony export (immutable) */ __webpack_exports__["a"] = Query;
=======
        this.bind(Math.max(this.currentUnit, 0));

        if (this.compressed) {
            if (this.is3D) {
                for (i = 0; i < numLevels; ++i) {
                    this.gl.compressedTexSubImage3D(this.binding, i, 0, 0, 0, width, height, depth, this.format, data[i]);
                    width = Math.max(width >> 1, 1);
                    height = Math.max(height >> 1, 1);
                    depth = Math.max(depth >> 1, 1);
                }
            } else {
                for (i = 0; i < numLevels; ++i) {
                    this.gl.compressedTexSubImage2D(this.binding, i, 0, 0, width, height, this.format, data[i]);
                    width = Math.max(width >> 1, 1);
                    height = Math.max(height >> 1, 1);
                }
            }
        } else if (this.is3D) {
            for (i = 0; i < numLevels; ++i) {
                this.gl.texSubImage3D(this.binding, i, 0, 0, 0, width, height, depth, this.format, this.type, data[i]);
                width = Math.max(width >> 1, 1);
                height = Math.max(height >> 1, 1);
                depth = Math.max(depth >> 1, 1);
            }
        } else {
            for (i = 0; i < numLevels; ++i) {
                this.gl.texSubImage2D(this.binding, i, 0, 0, width, height, this.format, this.type, data[i]);
                width = Math.max(width >> 1, 1);
                height = Math.max(height >> 1, 1);
            }
        }

        if (generateMipmaps) {
            this.gl.generateMipmap(this.binding);
        }

        return this;
    }

    /**
        Delete this texture.

        @method
    */
    delete() {
        if (this.texture) {
            this.gl.deleteTexture(this.texture);
            this.gl.deleteSampler(this.sampler);
            this.texture = null;
            this.sampler = null;

            if (this.currentUnit !== -1 && this.appState.textures[this.currentUnit] === this) {
                this.appState.textures[this.currentUnit] = null;
                this.currentUnit = -1;
            }
        }
    }

    // Bind this texture to a texture unit.
    bind(unit) {
        let currentTexture = this.appState.textures[unit];
        
        if (currentTexture !== this) {
            if (currentTexture) {
                currentTexture.currentUnit = -1;
            }

            if (this.currentUnit !== -1) {
                this.appState.textures[this.currentUnit] = null;
            }

            this.gl.activeTexture(this.gl.TEXTURE0 + unit);
            this.gl.bindTexture(this.binding, this.texture);
            this.gl.bindSampler(unit, this.sampler);

            this.appState.textures[unit] = this;
            this.currentUnit = unit;
        }

        return this;
    }

}
/* harmony export (immutable) */ __webpack_exports__["a"] = Texture;



/***/ }),
/* 3 */
/***/ (function(module, __webpack_exports__, __webpack_require__) {

"use strict";
///////////////////////////////////////////////////////////////////////////////////
// The MIT License (MIT)
//
// Copyright (c) 2017 Tarek Sherif
//
// Permission is hereby granted, free of charge, to any person obtaining a copy of
// this software and associated documentation files (the "Software"), to deal in
// the Software without restriction, including without limitation the rights to
// use, copy, modify, merge, publish, distribute, sublicense, and/or sell copies of
// the Software, and to permit persons to whom the Software is furnished to do so,
// subject to the following conditions:
//
// The above copyright notice and this permission notice shall be included in all
// copies or substantial portions of the Software.
//
// THE SOFTWARE IS PROVIDED "AS IS", WITHOUT WARRANTY OF ANY KIND, EXPRESS OR
// IMPLIED, INCLUDING BUT NOT LIMITED TO THE WARRANTIES OF MERCHANTABILITY, FITNESS
// FOR A PARTICULAR PURPOSE AND NONINFRINGEMENT. IN NO EVENT SHALL THE AUTHORS OR
// COPYRIGHT HOLDERS BE LIABLE FOR ANY CLAIM, DAMAGES OR OTHER LIABILITY, WHETHER
// IN AN ACTION OF CONTRACT, TORT OR OTHERWISE, ARISING FROM, OUT OF OR IN
// CONNECTION WITH THE SOFTWARE OR THE USE OR OTHER DEALINGS IN THE SOFTWARE.
///////////////////////////////////////////////////////////////////////////////////

/**
    WebGL shader.

    @class
    @prop {WebGLRenderingContext} gl The WebGL context.
    @prop {WebGLShader} shader The shader.
*/
class Shader {
    
    constructor(gl, type, source) {
        this.gl = gl;
        this.shader = gl.createShader(type);
        gl.shaderSource(this.shader, source);
        gl.compileShader(this.shader);

        if (!gl.getShaderParameter(this.shader, gl.COMPILE_STATUS)) {
            let i, lines;

            console.error(gl.getShaderInfoLog(this.shader));
            lines = source.split("\n");
            for (i = 0; i < lines.length; ++i) {
                console.error((i + 1) + ":", lines[i]);
            }
        }
    }

    /**
        Delete this shader.

        @method
    */
    delete() {
        if (this.shader) {
            this.gl.deleteShader(this.shader);
            this.shader = null;
        }
    }

}
/* harmony export (immutable) */ __webpack_exports__["a"] = Shader;
>>>>>>> 07641371



/***/ }),
/* 4 */
/***/ (function(module, __webpack_exports__, __webpack_require__) {

"use strict";
Object.defineProperty(__webpack_exports__, "__esModule", { value: true });
/* harmony export (immutable) */ __webpack_exports__["createApp"] = createApp;
/* harmony import */ var __WEBPACK_IMPORTED_MODULE_0__app_js__ = __webpack_require__(5);
/* harmony import */ var __WEBPACK_IMPORTED_MODULE_1__constants_js__ = __webpack_require__(0);
/* harmony namespace reexport (by provided) */ __webpack_require__.d(__webpack_exports__, "ACTIVE_ATTRIBUTES", function() { return __WEBPACK_IMPORTED_MODULE_1__constants_js__["a"]; });
/* harmony namespace reexport (by provided) */ __webpack_require__.d(__webpack_exports__, "ACTIVE_TEXTURE", function() { return __WEBPACK_IMPORTED_MODULE_1__constants_js__["b"]; });
/* harmony namespace reexport (by provided) */ __webpack_require__.d(__webpack_exports__, "ACTIVE_UNIFORMS", function() { return __WEBPACK_IMPORTED_MODULE_1__constants_js__["c"]; });
/* harmony namespace reexport (by provided) */ __webpack_require__.d(__webpack_exports__, "ACTIVE_UNIFORM_BLOCKS", function() { return __WEBPACK_IMPORTED_MODULE_1__constants_js__["d"]; });
/* harmony namespace reexport (by provided) */ __webpack_require__.d(__webpack_exports__, "ALIASED_LINE_WIDTH_RANGE", function() { return __WEBPACK_IMPORTED_MODULE_1__constants_js__["e"]; });
/* harmony namespace reexport (by provided) */ __webpack_require__.d(__webpack_exports__, "ALIASED_POINT_SIZE_RANGE", function() { return __WEBPACK_IMPORTED_MODULE_1__constants_js__["f"]; });
/* harmony namespace reexport (by provided) */ __webpack_require__.d(__webpack_exports__, "ALPHA", function() { return __WEBPACK_IMPORTED_MODULE_1__constants_js__["g"]; });
/* harmony namespace reexport (by provided) */ __webpack_require__.d(__webpack_exports__, "ALPHA_BITS", function() { return __WEBPACK_IMPORTED_MODULE_1__constants_js__["h"]; });
/* harmony namespace reexport (by provided) */ __webpack_require__.d(__webpack_exports__, "ALREADY_SIGNALED", function() { return __WEBPACK_IMPORTED_MODULE_1__constants_js__["i"]; });
/* harmony namespace reexport (by provided) */ __webpack_require__.d(__webpack_exports__, "ALWAYS", function() { return __WEBPACK_IMPORTED_MODULE_1__constants_js__["j"]; });
/* harmony namespace reexport (by provided) */ __webpack_require__.d(__webpack_exports__, "ANY_SAMPLES_PASSED", function() { return __WEBPACK_IMPORTED_MODULE_1__constants_js__["k"]; });
/* harmony namespace reexport (by provided) */ __webpack_require__.d(__webpack_exports__, "ANY_SAMPLES_PASSED_CONSERVATIVE", function() { return __WEBPACK_IMPORTED_MODULE_1__constants_js__["l"]; });
/* harmony namespace reexport (by provided) */ __webpack_require__.d(__webpack_exports__, "ARRAY_BUFFER", function() { return __WEBPACK_IMPORTED_MODULE_1__constants_js__["m"]; });
/* harmony namespace reexport (by provided) */ __webpack_require__.d(__webpack_exports__, "ARRAY_BUFFER_BINDING", function() { return __WEBPACK_IMPORTED_MODULE_1__constants_js__["n"]; });
/* harmony namespace reexport (by provided) */ __webpack_require__.d(__webpack_exports__, "ATTACHED_SHADERS", function() { return __WEBPACK_IMPORTED_MODULE_1__constants_js__["o"]; });
/* harmony namespace reexport (by provided) */ __webpack_require__.d(__webpack_exports__, "BACK", function() { return __WEBPACK_IMPORTED_MODULE_1__constants_js__["p"]; });
/* harmony namespace reexport (by provided) */ __webpack_require__.d(__webpack_exports__, "BLEND", function() { return __WEBPACK_IMPORTED_MODULE_1__constants_js__["q"]; });
/* harmony namespace reexport (by provided) */ __webpack_require__.d(__webpack_exports__, "BLEND_COLOR", function() { return __WEBPACK_IMPORTED_MODULE_1__constants_js__["r"]; });
/* harmony namespace reexport (by provided) */ __webpack_require__.d(__webpack_exports__, "BLEND_DST_ALPHA", function() { return __WEBPACK_IMPORTED_MODULE_1__constants_js__["s"]; });
/* harmony namespace reexport (by provided) */ __webpack_require__.d(__webpack_exports__, "BLEND_DST_RGB", function() { return __WEBPACK_IMPORTED_MODULE_1__constants_js__["t"]; });
/* harmony namespace reexport (by provided) */ __webpack_require__.d(__webpack_exports__, "BLEND_EQUATION", function() { return __WEBPACK_IMPORTED_MODULE_1__constants_js__["u"]; });
/* harmony namespace reexport (by provided) */ __webpack_require__.d(__webpack_exports__, "BLEND_EQUATION_ALPHA", function() { return __WEBPACK_IMPORTED_MODULE_1__constants_js__["v"]; });
/* harmony namespace reexport (by provided) */ __webpack_require__.d(__webpack_exports__, "BLEND_EQUATION_RGB", function() { return __WEBPACK_IMPORTED_MODULE_1__constants_js__["w"]; });
/* harmony namespace reexport (by provided) */ __webpack_require__.d(__webpack_exports__, "BLEND_SRC_ALPHA", function() { return __WEBPACK_IMPORTED_MODULE_1__constants_js__["x"]; });
/* harmony namespace reexport (by provided) */ __webpack_require__.d(__webpack_exports__, "BLEND_SRC_RGB", function() { return __WEBPACK_IMPORTED_MODULE_1__constants_js__["y"]; });
/* harmony namespace reexport (by provided) */ __webpack_require__.d(__webpack_exports__, "BLUE_BITS", function() { return __WEBPACK_IMPORTED_MODULE_1__constants_js__["z"]; });
/* harmony namespace reexport (by provided) */ __webpack_require__.d(__webpack_exports__, "BOOL", function() { return __WEBPACK_IMPORTED_MODULE_1__constants_js__["A"]; });
/* harmony namespace reexport (by provided) */ __webpack_require__.d(__webpack_exports__, "BOOL_VEC2", function() { return __WEBPACK_IMPORTED_MODULE_1__constants_js__["B"]; });
/* harmony namespace reexport (by provided) */ __webpack_require__.d(__webpack_exports__, "BOOL_VEC3", function() { return __WEBPACK_IMPORTED_MODULE_1__constants_js__["C"]; });
/* harmony namespace reexport (by provided) */ __webpack_require__.d(__webpack_exports__, "BOOL_VEC4", function() { return __WEBPACK_IMPORTED_MODULE_1__constants_js__["D"]; });
/* harmony namespace reexport (by provided) */ __webpack_require__.d(__webpack_exports__, "BROWSER_DEFAULT_WEBGL", function() { return __WEBPACK_IMPORTED_MODULE_1__constants_js__["E"]; });
/* harmony namespace reexport (by provided) */ __webpack_require__.d(__webpack_exports__, "BUFFER_SIZE", function() { return __WEBPACK_IMPORTED_MODULE_1__constants_js__["F"]; });
/* harmony namespace reexport (by provided) */ __webpack_require__.d(__webpack_exports__, "BUFFER_USAGE", function() { return __WEBPACK_IMPORTED_MODULE_1__constants_js__["G"]; });
/* harmony namespace reexport (by provided) */ __webpack_require__.d(__webpack_exports__, "BYTE", function() { return __WEBPACK_IMPORTED_MODULE_1__constants_js__["H"]; });
/* harmony namespace reexport (by provided) */ __webpack_require__.d(__webpack_exports__, "CCW", function() { return __WEBPACK_IMPORTED_MODULE_1__constants_js__["I"]; });
/* harmony namespace reexport (by provided) */ __webpack_require__.d(__webpack_exports__, "CLAMP_TO_EDGE", function() { return __WEBPACK_IMPORTED_MODULE_1__constants_js__["J"]; });
/* harmony namespace reexport (by provided) */ __webpack_require__.d(__webpack_exports__, "COLOR", function() { return __WEBPACK_IMPORTED_MODULE_1__constants_js__["K"]; });
/* harmony namespace reexport (by provided) */ __webpack_require__.d(__webpack_exports__, "COLOR_ATTACHMENT0", function() { return __WEBPACK_IMPORTED_MODULE_1__constants_js__["L"]; });
/* harmony namespace reexport (by provided) */ __webpack_require__.d(__webpack_exports__, "COLOR_ATTACHMENT1", function() { return __WEBPACK_IMPORTED_MODULE_1__constants_js__["M"]; });
/* harmony namespace reexport (by provided) */ __webpack_require__.d(__webpack_exports__, "COLOR_ATTACHMENT2", function() { return __WEBPACK_IMPORTED_MODULE_1__constants_js__["T"]; });
/* harmony namespace reexport (by provided) */ __webpack_require__.d(__webpack_exports__, "COLOR_ATTACHMENT3", function() { return __WEBPACK_IMPORTED_MODULE_1__constants_js__["U"]; });
/* harmony namespace reexport (by provided) */ __webpack_require__.d(__webpack_exports__, "COLOR_ATTACHMENT4", function() { return __WEBPACK_IMPORTED_MODULE_1__constants_js__["V"]; });
/* harmony namespace reexport (by provided) */ __webpack_require__.d(__webpack_exports__, "COLOR_ATTACHMENT5", function() { return __WEBPACK_IMPORTED_MODULE_1__constants_js__["W"]; });
/* harmony namespace reexport (by provided) */ __webpack_require__.d(__webpack_exports__, "COLOR_ATTACHMENT6", function() { return __WEBPACK_IMPORTED_MODULE_1__constants_js__["X"]; });
/* harmony namespace reexport (by provided) */ __webpack_require__.d(__webpack_exports__, "COLOR_ATTACHMENT7", function() { return __WEBPACK_IMPORTED_MODULE_1__constants_js__["Y"]; });
/* harmony namespace reexport (by provided) */ __webpack_require__.d(__webpack_exports__, "COLOR_ATTACHMENT8", function() { return __WEBPACK_IMPORTED_MODULE_1__constants_js__["Z"]; });
/* harmony namespace reexport (by provided) */ __webpack_require__.d(__webpack_exports__, "COLOR_ATTACHMENT9", function() { return __WEBPACK_IMPORTED_MODULE_1__constants_js__["_0"]; });
/* harmony namespace reexport (by provided) */ __webpack_require__.d(__webpack_exports__, "COLOR_ATTACHMENT10", function() { return __WEBPACK_IMPORTED_MODULE_1__constants_js__["N"]; });
/* harmony namespace reexport (by provided) */ __webpack_require__.d(__webpack_exports__, "COLOR_ATTACHMENT11", function() { return __WEBPACK_IMPORTED_MODULE_1__constants_js__["O"]; });
/* harmony namespace reexport (by provided) */ __webpack_require__.d(__webpack_exports__, "COLOR_ATTACHMENT12", function() { return __WEBPACK_IMPORTED_MODULE_1__constants_js__["P"]; });
/* harmony namespace reexport (by provided) */ __webpack_require__.d(__webpack_exports__, "COLOR_ATTACHMENT13", function() { return __WEBPACK_IMPORTED_MODULE_1__constants_js__["Q"]; });
/* harmony namespace reexport (by provided) */ __webpack_require__.d(__webpack_exports__, "COLOR_ATTACHMENT14", function() { return __WEBPACK_IMPORTED_MODULE_1__constants_js__["R"]; });
/* harmony namespace reexport (by provided) */ __webpack_require__.d(__webpack_exports__, "COLOR_ATTACHMENT15", function() { return __WEBPACK_IMPORTED_MODULE_1__constants_js__["S"]; });
/* harmony namespace reexport (by provided) */ __webpack_require__.d(__webpack_exports__, "COLOR_BUFFER_BIT", function() { return __WEBPACK_IMPORTED_MODULE_1__constants_js__["_1"]; });
/* harmony namespace reexport (by provided) */ __webpack_require__.d(__webpack_exports__, "COLOR_CLEAR_VALUE", function() { return __WEBPACK_IMPORTED_MODULE_1__constants_js__["_2"]; });
/* harmony namespace reexport (by provided) */ __webpack_require__.d(__webpack_exports__, "COLOR_WRITEMASK", function() { return __WEBPACK_IMPORTED_MODULE_1__constants_js__["_3"]; });
/* harmony namespace reexport (by provided) */ __webpack_require__.d(__webpack_exports__, "COMPARE_REF_TO_TEXTURE", function() { return __WEBPACK_IMPORTED_MODULE_1__constants_js__["_4"]; });
/* harmony namespace reexport (by provided) */ __webpack_require__.d(__webpack_exports__, "COMPILE_STATUS", function() { return __WEBPACK_IMPORTED_MODULE_1__constants_js__["_5"]; });
/* harmony namespace reexport (by provided) */ __webpack_require__.d(__webpack_exports__, "COMPRESSED_TEXTURE_FORMATS", function() { return __WEBPACK_IMPORTED_MODULE_1__constants_js__["_56"]; });
/* harmony namespace reexport (by provided) */ __webpack_require__.d(__webpack_exports__, "CONDITION_SATISFIED", function() { return __WEBPACK_IMPORTED_MODULE_1__constants_js__["_57"]; });
/* harmony namespace reexport (by provided) */ __webpack_require__.d(__webpack_exports__, "CONSTANT_ALPHA", function() { return __WEBPACK_IMPORTED_MODULE_1__constants_js__["_58"]; });
/* harmony namespace reexport (by provided) */ __webpack_require__.d(__webpack_exports__, "CONSTANT_COLOR", function() { return __WEBPACK_IMPORTED_MODULE_1__constants_js__["_59"]; });
/* harmony namespace reexport (by provided) */ __webpack_require__.d(__webpack_exports__, "CONTEXT_LOST_WEBGL", function() { return __WEBPACK_IMPORTED_MODULE_1__constants_js__["_60"]; });
/* harmony namespace reexport (by provided) */ __webpack_require__.d(__webpack_exports__, "COPY_READ_BUFFER", function() { return __WEBPACK_IMPORTED_MODULE_1__constants_js__["_61"]; });
/* harmony namespace reexport (by provided) */ __webpack_require__.d(__webpack_exports__, "COPY_READ_BUFFER_BINDING", function() { return __WEBPACK_IMPORTED_MODULE_1__constants_js__["_62"]; });
/* harmony namespace reexport (by provided) */ __webpack_require__.d(__webpack_exports__, "COPY_WRITE_BUFFER", function() { return __WEBPACK_IMPORTED_MODULE_1__constants_js__["_63"]; });
/* harmony namespace reexport (by provided) */ __webpack_require__.d(__webpack_exports__, "COPY_WRITE_BUFFER_BINDING", function() { return __WEBPACK_IMPORTED_MODULE_1__constants_js__["_64"]; });
/* harmony namespace reexport (by provided) */ __webpack_require__.d(__webpack_exports__, "CULL_FACE", function() { return __WEBPACK_IMPORTED_MODULE_1__constants_js__["_65"]; });
/* harmony namespace reexport (by provided) */ __webpack_require__.d(__webpack_exports__, "CULL_FACE_MODE", function() { return __WEBPACK_IMPORTED_MODULE_1__constants_js__["_66"]; });
/* harmony namespace reexport (by provided) */ __webpack_require__.d(__webpack_exports__, "CURRENT_PROGRAM", function() { return __WEBPACK_IMPORTED_MODULE_1__constants_js__["_67"]; });
/* harmony namespace reexport (by provided) */ __webpack_require__.d(__webpack_exports__, "CURRENT_QUERY", function() { return __WEBPACK_IMPORTED_MODULE_1__constants_js__["_68"]; });
/* harmony namespace reexport (by provided) */ __webpack_require__.d(__webpack_exports__, "CURRENT_VERTEX_ATTRIB", function() { return __WEBPACK_IMPORTED_MODULE_1__constants_js__["_69"]; });
/* harmony namespace reexport (by provided) */ __webpack_require__.d(__webpack_exports__, "CW", function() { return __WEBPACK_IMPORTED_MODULE_1__constants_js__["_70"]; });
/* harmony namespace reexport (by provided) */ __webpack_require__.d(__webpack_exports__, "DECR", function() { return __WEBPACK_IMPORTED_MODULE_1__constants_js__["_71"]; });
/* harmony namespace reexport (by provided) */ __webpack_require__.d(__webpack_exports__, "DECR_WRAP", function() { return __WEBPACK_IMPORTED_MODULE_1__constants_js__["_72"]; });
/* harmony namespace reexport (by provided) */ __webpack_require__.d(__webpack_exports__, "DELETE_STATUS", function() { return __WEBPACK_IMPORTED_MODULE_1__constants_js__["_73"]; });
/* harmony namespace reexport (by provided) */ __webpack_require__.d(__webpack_exports__, "DEPTH", function() { return __WEBPACK_IMPORTED_MODULE_1__constants_js__["_74"]; });
/* harmony namespace reexport (by provided) */ __webpack_require__.d(__webpack_exports__, "DEPTH24_STENCIL8", function() { return __WEBPACK_IMPORTED_MODULE_1__constants_js__["_75"]; });
/* harmony namespace reexport (by provided) */ __webpack_require__.d(__webpack_exports__, "DEPTH32F_STENCIL8", function() { return __WEBPACK_IMPORTED_MODULE_1__constants_js__["_76"]; });
/* harmony namespace reexport (by provided) */ __webpack_require__.d(__webpack_exports__, "DEPTH_ATTACHMENT", function() { return __WEBPACK_IMPORTED_MODULE_1__constants_js__["_77"]; });
/* harmony namespace reexport (by provided) */ __webpack_require__.d(__webpack_exports__, "DEPTH_BITS", function() { return __WEBPACK_IMPORTED_MODULE_1__constants_js__["_78"]; });
/* harmony namespace reexport (by provided) */ __webpack_require__.d(__webpack_exports__, "DEPTH_BUFFER_BIT", function() { return __WEBPACK_IMPORTED_MODULE_1__constants_js__["_79"]; });
/* harmony namespace reexport (by provided) */ __webpack_require__.d(__webpack_exports__, "DEPTH_CLEAR_VALUE", function() { return __WEBPACK_IMPORTED_MODULE_1__constants_js__["_80"]; });
/* harmony namespace reexport (by provided) */ __webpack_require__.d(__webpack_exports__, "DEPTH_COMPONENT", function() { return __WEBPACK_IMPORTED_MODULE_1__constants_js__["_81"]; });
/* harmony namespace reexport (by provided) */ __webpack_require__.d(__webpack_exports__, "DEPTH_COMPONENT16", function() { return __WEBPACK_IMPORTED_MODULE_1__constants_js__["_82"]; });
/* harmony namespace reexport (by provided) */ __webpack_require__.d(__webpack_exports__, "DEPTH_COMPONENT24", function() { return __WEBPACK_IMPORTED_MODULE_1__constants_js__["_83"]; });
/* harmony namespace reexport (by provided) */ __webpack_require__.d(__webpack_exports__, "DEPTH_COMPONENT32F", function() { return __WEBPACK_IMPORTED_MODULE_1__constants_js__["_84"]; });
/* harmony namespace reexport (by provided) */ __webpack_require__.d(__webpack_exports__, "DEPTH_FUNC", function() { return __WEBPACK_IMPORTED_MODULE_1__constants_js__["_85"]; });
/* harmony namespace reexport (by provided) */ __webpack_require__.d(__webpack_exports__, "DEPTH_RANGE", function() { return __WEBPACK_IMPORTED_MODULE_1__constants_js__["_86"]; });
/* harmony namespace reexport (by provided) */ __webpack_require__.d(__webpack_exports__, "DEPTH_STENCIL", function() { return __WEBPACK_IMPORTED_MODULE_1__constants_js__["_87"]; });
/* harmony namespace reexport (by provided) */ __webpack_require__.d(__webpack_exports__, "DEPTH_STENCIL_ATTACHMENT", function() { return __WEBPACK_IMPORTED_MODULE_1__constants_js__["_88"]; });
/* harmony namespace reexport (by provided) */ __webpack_require__.d(__webpack_exports__, "DEPTH_TEST", function() { return __WEBPACK_IMPORTED_MODULE_1__constants_js__["_89"]; });
/* harmony namespace reexport (by provided) */ __webpack_require__.d(__webpack_exports__, "DEPTH_WRITEMASK", function() { return __WEBPACK_IMPORTED_MODULE_1__constants_js__["_90"]; });
/* harmony namespace reexport (by provided) */ __webpack_require__.d(__webpack_exports__, "DITHER", function() { return __WEBPACK_IMPORTED_MODULE_1__constants_js__["_91"]; });
/* harmony namespace reexport (by provided) */ __webpack_require__.d(__webpack_exports__, "DONT_CARE", function() { return __WEBPACK_IMPORTED_MODULE_1__constants_js__["_92"]; });
/* harmony namespace reexport (by provided) */ __webpack_require__.d(__webpack_exports__, "DRAW_BUFFER0", function() { return __WEBPACK_IMPORTED_MODULE_1__constants_js__["_93"]; });
/* harmony namespace reexport (by provided) */ __webpack_require__.d(__webpack_exports__, "DRAW_BUFFER1", function() { return __WEBPACK_IMPORTED_MODULE_1__constants_js__["_94"]; });
/* harmony namespace reexport (by provided) */ __webpack_require__.d(__webpack_exports__, "DRAW_BUFFER2", function() { return __WEBPACK_IMPORTED_MODULE_1__constants_js__["_101"]; });
/* harmony namespace reexport (by provided) */ __webpack_require__.d(__webpack_exports__, "DRAW_BUFFER3", function() { return __WEBPACK_IMPORTED_MODULE_1__constants_js__["_102"]; });
/* harmony namespace reexport (by provided) */ __webpack_require__.d(__webpack_exports__, "DRAW_BUFFER4", function() { return __WEBPACK_IMPORTED_MODULE_1__constants_js__["_103"]; });
/* harmony namespace reexport (by provided) */ __webpack_require__.d(__webpack_exports__, "DRAW_BUFFER5", function() { return __WEBPACK_IMPORTED_MODULE_1__constants_js__["_104"]; });
/* harmony namespace reexport (by provided) */ __webpack_require__.d(__webpack_exports__, "DRAW_BUFFER6", function() { return __WEBPACK_IMPORTED_MODULE_1__constants_js__["_105"]; });
/* harmony namespace reexport (by provided) */ __webpack_require__.d(__webpack_exports__, "DRAW_BUFFER7", function() { return __WEBPACK_IMPORTED_MODULE_1__constants_js__["_106"]; });
/* harmony namespace reexport (by provided) */ __webpack_require__.d(__webpack_exports__, "DRAW_BUFFER8", function() { return __WEBPACK_IMPORTED_MODULE_1__constants_js__["_107"]; });
/* harmony namespace reexport (by provided) */ __webpack_require__.d(__webpack_exports__, "DRAW_BUFFER9", function() { return __WEBPACK_IMPORTED_MODULE_1__constants_js__["_108"]; });
/* harmony namespace reexport (by provided) */ __webpack_require__.d(__webpack_exports__, "DRAW_BUFFER10", function() { return __WEBPACK_IMPORTED_MODULE_1__constants_js__["_95"]; });
/* harmony namespace reexport (by provided) */ __webpack_require__.d(__webpack_exports__, "DRAW_BUFFER11", function() { return __WEBPACK_IMPORTED_MODULE_1__constants_js__["_96"]; });
/* harmony namespace reexport (by provided) */ __webpack_require__.d(__webpack_exports__, "DRAW_BUFFER12", function() { return __WEBPACK_IMPORTED_MODULE_1__constants_js__["_97"]; });
/* harmony namespace reexport (by provided) */ __webpack_require__.d(__webpack_exports__, "DRAW_BUFFER13", function() { return __WEBPACK_IMPORTED_MODULE_1__constants_js__["_98"]; });
/* harmony namespace reexport (by provided) */ __webpack_require__.d(__webpack_exports__, "DRAW_BUFFER14", function() { return __WEBPACK_IMPORTED_MODULE_1__constants_js__["_99"]; });
/* harmony namespace reexport (by provided) */ __webpack_require__.d(__webpack_exports__, "DRAW_BUFFER15", function() { return __WEBPACK_IMPORTED_MODULE_1__constants_js__["_100"]; });
/* harmony namespace reexport (by provided) */ __webpack_require__.d(__webpack_exports__, "DRAW_FRAMEBUFFER", function() { return __WEBPACK_IMPORTED_MODULE_1__constants_js__["_109"]; });
/* harmony namespace reexport (by provided) */ __webpack_require__.d(__webpack_exports__, "DRAW_FRAMEBUFFER_BINDING", function() { return __WEBPACK_IMPORTED_MODULE_1__constants_js__["_110"]; });
/* harmony namespace reexport (by provided) */ __webpack_require__.d(__webpack_exports__, "DST_ALPHA", function() { return __WEBPACK_IMPORTED_MODULE_1__constants_js__["_111"]; });
/* harmony namespace reexport (by provided) */ __webpack_require__.d(__webpack_exports__, "DST_COLOR", function() { return __WEBPACK_IMPORTED_MODULE_1__constants_js__["_112"]; });
/* harmony namespace reexport (by provided) */ __webpack_require__.d(__webpack_exports__, "DYNAMIC_COPY", function() { return __WEBPACK_IMPORTED_MODULE_1__constants_js__["_114"]; });
/* harmony namespace reexport (by provided) */ __webpack_require__.d(__webpack_exports__, "DYNAMIC_DRAW", function() { return __WEBPACK_IMPORTED_MODULE_1__constants_js__["_115"]; });
/* harmony namespace reexport (by provided) */ __webpack_require__.d(__webpack_exports__, "DYNAMIC_READ", function() { return __WEBPACK_IMPORTED_MODULE_1__constants_js__["_116"]; });
/* harmony namespace reexport (by provided) */ __webpack_require__.d(__webpack_exports__, "ELEMENT_ARRAY_BUFFER", function() { return __WEBPACK_IMPORTED_MODULE_1__constants_js__["_117"]; });
/* harmony namespace reexport (by provided) */ __webpack_require__.d(__webpack_exports__, "ELEMENT_ARRAY_BUFFER_BINDING", function() { return __WEBPACK_IMPORTED_MODULE_1__constants_js__["_118"]; });
/* harmony namespace reexport (by provided) */ __webpack_require__.d(__webpack_exports__, "EQUAL", function() { return __WEBPACK_IMPORTED_MODULE_1__constants_js__["_119"]; });
/* harmony namespace reexport (by provided) */ __webpack_require__.d(__webpack_exports__, "FASTEST", function() { return __WEBPACK_IMPORTED_MODULE_1__constants_js__["_120"]; });
/* harmony namespace reexport (by provided) */ __webpack_require__.d(__webpack_exports__, "FLOAT", function() { return __WEBPACK_IMPORTED_MODULE_1__constants_js__["_121"]; });
/* harmony namespace reexport (by provided) */ __webpack_require__.d(__webpack_exports__, "FLOAT_32_UNSIGNED_INT_24_8_REV", function() { return __WEBPACK_IMPORTED_MODULE_1__constants_js__["_122"]; });
/* harmony namespace reexport (by provided) */ __webpack_require__.d(__webpack_exports__, "FLOAT_MAT2", function() { return __WEBPACK_IMPORTED_MODULE_1__constants_js__["_123"]; });
/* harmony namespace reexport (by provided) */ __webpack_require__.d(__webpack_exports__, "FLOAT_MAT2x3", function() { return __WEBPACK_IMPORTED_MODULE_1__constants_js__["_124"]; });
/* harmony namespace reexport (by provided) */ __webpack_require__.d(__webpack_exports__, "FLOAT_MAT2x4", function() { return __WEBPACK_IMPORTED_MODULE_1__constants_js__["_125"]; });
/* harmony namespace reexport (by provided) */ __webpack_require__.d(__webpack_exports__, "FLOAT_MAT3", function() { return __WEBPACK_IMPORTED_MODULE_1__constants_js__["_126"]; });
/* harmony namespace reexport (by provided) */ __webpack_require__.d(__webpack_exports__, "FLOAT_MAT3x2", function() { return __WEBPACK_IMPORTED_MODULE_1__constants_js__["_127"]; });
/* harmony namespace reexport (by provided) */ __webpack_require__.d(__webpack_exports__, "FLOAT_MAT3x4", function() { return __WEBPACK_IMPORTED_MODULE_1__constants_js__["_128"]; });
/* harmony namespace reexport (by provided) */ __webpack_require__.d(__webpack_exports__, "FLOAT_MAT4", function() { return __WEBPACK_IMPORTED_MODULE_1__constants_js__["_129"]; });
/* harmony namespace reexport (by provided) */ __webpack_require__.d(__webpack_exports__, "FLOAT_MAT4x2", function() { return __WEBPACK_IMPORTED_MODULE_1__constants_js__["_130"]; });
/* harmony namespace reexport (by provided) */ __webpack_require__.d(__webpack_exports__, "FLOAT_MAT4x3", function() { return __WEBPACK_IMPORTED_MODULE_1__constants_js__["_131"]; });
/* harmony namespace reexport (by provided) */ __webpack_require__.d(__webpack_exports__, "FLOAT_VEC2", function() { return __WEBPACK_IMPORTED_MODULE_1__constants_js__["_132"]; });
/* harmony namespace reexport (by provided) */ __webpack_require__.d(__webpack_exports__, "FLOAT_VEC3", function() { return __WEBPACK_IMPORTED_MODULE_1__constants_js__["_133"]; });
/* harmony namespace reexport (by provided) */ __webpack_require__.d(__webpack_exports__, "FLOAT_VEC4", function() { return __WEBPACK_IMPORTED_MODULE_1__constants_js__["_134"]; });
/* harmony namespace reexport (by provided) */ __webpack_require__.d(__webpack_exports__, "FRAGMENT_SHADER", function() { return __WEBPACK_IMPORTED_MODULE_1__constants_js__["_135"]; });
/* harmony namespace reexport (by provided) */ __webpack_require__.d(__webpack_exports__, "FRAGMENT_SHADER_DERIVATIVE_HINT", function() { return __WEBPACK_IMPORTED_MODULE_1__constants_js__["_136"]; });
/* harmony namespace reexport (by provided) */ __webpack_require__.d(__webpack_exports__, "FRAMEBUFFER", function() { return __WEBPACK_IMPORTED_MODULE_1__constants_js__["_137"]; });
/* harmony namespace reexport (by provided) */ __webpack_require__.d(__webpack_exports__, "FRAMEBUFFER_ATTACHMENT_ALPHA_SIZE", function() { return __WEBPACK_IMPORTED_MODULE_1__constants_js__["_138"]; });
/* harmony namespace reexport (by provided) */ __webpack_require__.d(__webpack_exports__, "FRAMEBUFFER_ATTACHMENT_BLUE_SIZE", function() { return __WEBPACK_IMPORTED_MODULE_1__constants_js__["_139"]; });
/* harmony namespace reexport (by provided) */ __webpack_require__.d(__webpack_exports__, "FRAMEBUFFER_ATTACHMENT_COLOR_ENCODING", function() { return __WEBPACK_IMPORTED_MODULE_1__constants_js__["_140"]; });
/* harmony namespace reexport (by provided) */ __webpack_require__.d(__webpack_exports__, "FRAMEBUFFER_ATTACHMENT_COMPONENT_TYPE", function() { return __WEBPACK_IMPORTED_MODULE_1__constants_js__["_141"]; });
/* harmony namespace reexport (by provided) */ __webpack_require__.d(__webpack_exports__, "FRAMEBUFFER_ATTACHMENT_DEPTH_SIZE", function() { return __WEBPACK_IMPORTED_MODULE_1__constants_js__["_142"]; });
/* harmony namespace reexport (by provided) */ __webpack_require__.d(__webpack_exports__, "FRAMEBUFFER_ATTACHMENT_GREEN_SIZE", function() { return __WEBPACK_IMPORTED_MODULE_1__constants_js__["_143"]; });
/* harmony namespace reexport (by provided) */ __webpack_require__.d(__webpack_exports__, "FRAMEBUFFER_ATTACHMENT_OBJECT_NAME", function() { return __WEBPACK_IMPORTED_MODULE_1__constants_js__["_144"]; });
/* harmony namespace reexport (by provided) */ __webpack_require__.d(__webpack_exports__, "FRAMEBUFFER_ATTACHMENT_OBJECT_TYPE", function() { return __WEBPACK_IMPORTED_MODULE_1__constants_js__["_145"]; });
/* harmony namespace reexport (by provided) */ __webpack_require__.d(__webpack_exports__, "FRAMEBUFFER_ATTACHMENT_RED_SIZE", function() { return __WEBPACK_IMPORTED_MODULE_1__constants_js__["_146"]; });
/* harmony namespace reexport (by provided) */ __webpack_require__.d(__webpack_exports__, "FRAMEBUFFER_ATTACHMENT_STENCIL_SIZE", function() { return __WEBPACK_IMPORTED_MODULE_1__constants_js__["_147"]; });
/* harmony namespace reexport (by provided) */ __webpack_require__.d(__webpack_exports__, "FRAMEBUFFER_ATTACHMENT_TEXTURE_CUBE_MAP_FACE", function() { return __WEBPACK_IMPORTED_MODULE_1__constants_js__["_148"]; });
/* harmony namespace reexport (by provided) */ __webpack_require__.d(__webpack_exports__, "FRAMEBUFFER_ATTACHMENT_TEXTURE_LAYER", function() { return __WEBPACK_IMPORTED_MODULE_1__constants_js__["_149"]; });
/* harmony namespace reexport (by provided) */ __webpack_require__.d(__webpack_exports__, "FRAMEBUFFER_ATTACHMENT_TEXTURE_LEVEL", function() { return __WEBPACK_IMPORTED_MODULE_1__constants_js__["_150"]; });
/* harmony namespace reexport (by provided) */ __webpack_require__.d(__webpack_exports__, "FRAMEBUFFER_BINDING", function() { return __WEBPACK_IMPORTED_MODULE_1__constants_js__["_151"]; });
/* harmony namespace reexport (by provided) */ __webpack_require__.d(__webpack_exports__, "FRAMEBUFFER_COMPLETE", function() { return __WEBPACK_IMPORTED_MODULE_1__constants_js__["_152"]; });
/* harmony namespace reexport (by provided) */ __webpack_require__.d(__webpack_exports__, "FRAMEBUFFER_DEFAULT", function() { return __WEBPACK_IMPORTED_MODULE_1__constants_js__["_153"]; });
/* harmony namespace reexport (by provided) */ __webpack_require__.d(__webpack_exports__, "FRAMEBUFFER_INCOMPLETE_ATTACHMENT", function() { return __WEBPACK_IMPORTED_MODULE_1__constants_js__["_154"]; });
/* harmony namespace reexport (by provided) */ __webpack_require__.d(__webpack_exports__, "FRAMEBUFFER_INCOMPLETE_DIMENSIONS", function() { return __WEBPACK_IMPORTED_MODULE_1__constants_js__["_155"]; });
/* harmony namespace reexport (by provided) */ __webpack_require__.d(__webpack_exports__, "FRAMEBUFFER_INCOMPLETE_MISSING_ATTACHMENT", function() { return __WEBPACK_IMPORTED_MODULE_1__constants_js__["_156"]; });
/* harmony namespace reexport (by provided) */ __webpack_require__.d(__webpack_exports__, "FRAMEBUFFER_INCOMPLETE_MULTISAMPLE", function() { return __WEBPACK_IMPORTED_MODULE_1__constants_js__["_157"]; });
/* harmony namespace reexport (by provided) */ __webpack_require__.d(__webpack_exports__, "FRAMEBUFFER_UNSUPPORTED", function() { return __WEBPACK_IMPORTED_MODULE_1__constants_js__["_158"]; });
/* harmony namespace reexport (by provided) */ __webpack_require__.d(__webpack_exports__, "FRONT", function() { return __WEBPACK_IMPORTED_MODULE_1__constants_js__["_159"]; });
/* harmony namespace reexport (by provided) */ __webpack_require__.d(__webpack_exports__, "FRONT_AND_BACK", function() { return __WEBPACK_IMPORTED_MODULE_1__constants_js__["_160"]; });
/* harmony namespace reexport (by provided) */ __webpack_require__.d(__webpack_exports__, "FRONT_FACE", function() { return __WEBPACK_IMPORTED_MODULE_1__constants_js__["_161"]; });
/* harmony namespace reexport (by provided) */ __webpack_require__.d(__webpack_exports__, "FUNC_ADD", function() { return __WEBPACK_IMPORTED_MODULE_1__constants_js__["_162"]; });
/* harmony namespace reexport (by provided) */ __webpack_require__.d(__webpack_exports__, "FUNC_REVERSE_SUBTRACT", function() { return __WEBPACK_IMPORTED_MODULE_1__constants_js__["_163"]; });
/* harmony namespace reexport (by provided) */ __webpack_require__.d(__webpack_exports__, "FUNC_SUBTRACT", function() { return __WEBPACK_IMPORTED_MODULE_1__constants_js__["_164"]; });
/* harmony namespace reexport (by provided) */ __webpack_require__.d(__webpack_exports__, "GENERATE_MIPMAP_HINT", function() { return __WEBPACK_IMPORTED_MODULE_1__constants_js__["_165"]; });
/* harmony namespace reexport (by provided) */ __webpack_require__.d(__webpack_exports__, "GEQUAL", function() { return __WEBPACK_IMPORTED_MODULE_1__constants_js__["_166"]; });
/* harmony namespace reexport (by provided) */ __webpack_require__.d(__webpack_exports__, "GREATER", function() { return __WEBPACK_IMPORTED_MODULE_1__constants_js__["_167"]; });
/* harmony namespace reexport (by provided) */ __webpack_require__.d(__webpack_exports__, "GREEN_BITS", function() { return __WEBPACK_IMPORTED_MODULE_1__constants_js__["_168"]; });
/* harmony namespace reexport (by provided) */ __webpack_require__.d(__webpack_exports__, "HALF_FLOAT", function() { return __WEBPACK_IMPORTED_MODULE_1__constants_js__["_169"]; });
/* harmony namespace reexport (by provided) */ __webpack_require__.d(__webpack_exports__, "HIGH_FLOAT", function() { return __WEBPACK_IMPORTED_MODULE_1__constants_js__["_170"]; });
/* harmony namespace reexport (by provided) */ __webpack_require__.d(__webpack_exports__, "HIGH_INT", function() { return __WEBPACK_IMPORTED_MODULE_1__constants_js__["_171"]; });
/* harmony namespace reexport (by provided) */ __webpack_require__.d(__webpack_exports__, "IMPLEMENTATION_COLOR_READ_FORMAT", function() { return __WEBPACK_IMPORTED_MODULE_1__constants_js__["_172"]; });
/* harmony namespace reexport (by provided) */ __webpack_require__.d(__webpack_exports__, "IMPLEMENTATION_COLOR_READ_TYPE", function() { return __WEBPACK_IMPORTED_MODULE_1__constants_js__["_173"]; });
/* harmony namespace reexport (by provided) */ __webpack_require__.d(__webpack_exports__, "INCR", function() { return __WEBPACK_IMPORTED_MODULE_1__constants_js__["_174"]; });
/* harmony namespace reexport (by provided) */ __webpack_require__.d(__webpack_exports__, "INCR_WRAP", function() { return __WEBPACK_IMPORTED_MODULE_1__constants_js__["_175"]; });
/* harmony namespace reexport (by provided) */ __webpack_require__.d(__webpack_exports__, "INT", function() { return __WEBPACK_IMPORTED_MODULE_1__constants_js__["_176"]; });
/* harmony namespace reexport (by provided) */ __webpack_require__.d(__webpack_exports__, "INTERLEAVED_ATTRIBS", function() { return __WEBPACK_IMPORTED_MODULE_1__constants_js__["_177"]; });
/* harmony namespace reexport (by provided) */ __webpack_require__.d(__webpack_exports__, "INT_2_10_10_10_REV", function() { return __WEBPACK_IMPORTED_MODULE_1__constants_js__["_178"]; });
/* harmony namespace reexport (by provided) */ __webpack_require__.d(__webpack_exports__, "INT_SAMPLER_2D", function() { return __WEBPACK_IMPORTED_MODULE_1__constants_js__["_179"]; });
/* harmony namespace reexport (by provided) */ __webpack_require__.d(__webpack_exports__, "INT_SAMPLER_2D_ARRAY", function() { return __WEBPACK_IMPORTED_MODULE_1__constants_js__["_180"]; });
/* harmony namespace reexport (by provided) */ __webpack_require__.d(__webpack_exports__, "INT_SAMPLER_3D", function() { return __WEBPACK_IMPORTED_MODULE_1__constants_js__["_181"]; });
/* harmony namespace reexport (by provided) */ __webpack_require__.d(__webpack_exports__, "INT_SAMPLER_CUBE", function() { return __WEBPACK_IMPORTED_MODULE_1__constants_js__["_182"]; });
/* harmony namespace reexport (by provided) */ __webpack_require__.d(__webpack_exports__, "INT_VEC2", function() { return __WEBPACK_IMPORTED_MODULE_1__constants_js__["_183"]; });
/* harmony namespace reexport (by provided) */ __webpack_require__.d(__webpack_exports__, "INT_VEC3", function() { return __WEBPACK_IMPORTED_MODULE_1__constants_js__["_184"]; });
/* harmony namespace reexport (by provided) */ __webpack_require__.d(__webpack_exports__, "INT_VEC4", function() { return __WEBPACK_IMPORTED_MODULE_1__constants_js__["_185"]; });
/* harmony namespace reexport (by provided) */ __webpack_require__.d(__webpack_exports__, "INVALID_ENUM", function() { return __WEBPACK_IMPORTED_MODULE_1__constants_js__["_186"]; });
/* harmony namespace reexport (by provided) */ __webpack_require__.d(__webpack_exports__, "INVALID_FRAMEBUFFER_OPERATION", function() { return __WEBPACK_IMPORTED_MODULE_1__constants_js__["_187"]; });
/* harmony namespace reexport (by provided) */ __webpack_require__.d(__webpack_exports__, "INVALID_INDEX", function() { return __WEBPACK_IMPORTED_MODULE_1__constants_js__["_188"]; });
/* harmony namespace reexport (by provided) */ __webpack_require__.d(__webpack_exports__, "INVALID_OPERATION", function() { return __WEBPACK_IMPORTED_MODULE_1__constants_js__["_189"]; });
/* harmony namespace reexport (by provided) */ __webpack_require__.d(__webpack_exports__, "INVALID_VALUE", function() { return __WEBPACK_IMPORTED_MODULE_1__constants_js__["_190"]; });
/* harmony namespace reexport (by provided) */ __webpack_require__.d(__webpack_exports__, "INVERT", function() { return __WEBPACK_IMPORTED_MODULE_1__constants_js__["_191"]; });
/* harmony namespace reexport (by provided) */ __webpack_require__.d(__webpack_exports__, "KEEP", function() { return __WEBPACK_IMPORTED_MODULE_1__constants_js__["_192"]; });
/* harmony namespace reexport (by provided) */ __webpack_require__.d(__webpack_exports__, "LEQUAL", function() { return __WEBPACK_IMPORTED_MODULE_1__constants_js__["_193"]; });
/* harmony namespace reexport (by provided) */ __webpack_require__.d(__webpack_exports__, "LESS", function() { return __WEBPACK_IMPORTED_MODULE_1__constants_js__["_194"]; });
/* harmony namespace reexport (by provided) */ __webpack_require__.d(__webpack_exports__, "LINEAR", function() { return __WEBPACK_IMPORTED_MODULE_1__constants_js__["_195"]; });
/* harmony namespace reexport (by provided) */ __webpack_require__.d(__webpack_exports__, "LINEAR_MIPMAP_LINEAR", function() { return __WEBPACK_IMPORTED_MODULE_1__constants_js__["_196"]; });
/* harmony namespace reexport (by provided) */ __webpack_require__.d(__webpack_exports__, "LINEAR_MIPMAP_NEAREST", function() { return __WEBPACK_IMPORTED_MODULE_1__constants_js__["_197"]; });
/* harmony namespace reexport (by provided) */ __webpack_require__.d(__webpack_exports__, "LINES", function() { return __WEBPACK_IMPORTED_MODULE_1__constants_js__["_198"]; });
/* harmony namespace reexport (by provided) */ __webpack_require__.d(__webpack_exports__, "LINE_LOOP", function() { return __WEBPACK_IMPORTED_MODULE_1__constants_js__["_199"]; });
/* harmony namespace reexport (by provided) */ __webpack_require__.d(__webpack_exports__, "LINE_STRIP", function() { return __WEBPACK_IMPORTED_MODULE_1__constants_js__["_200"]; });
/* harmony namespace reexport (by provided) */ __webpack_require__.d(__webpack_exports__, "LINE_WIDTH", function() { return __WEBPACK_IMPORTED_MODULE_1__constants_js__["_201"]; });
/* harmony namespace reexport (by provided) */ __webpack_require__.d(__webpack_exports__, "LINK_STATUS", function() { return __WEBPACK_IMPORTED_MODULE_1__constants_js__["_202"]; });
/* harmony namespace reexport (by provided) */ __webpack_require__.d(__webpack_exports__, "LOW_FLOAT", function() { return __WEBPACK_IMPORTED_MODULE_1__constants_js__["_203"]; });
/* harmony namespace reexport (by provided) */ __webpack_require__.d(__webpack_exports__, "LOW_INT", function() { return __WEBPACK_IMPORTED_MODULE_1__constants_js__["_204"]; });
/* harmony namespace reexport (by provided) */ __webpack_require__.d(__webpack_exports__, "LUMINANCE", function() { return __WEBPACK_IMPORTED_MODULE_1__constants_js__["_205"]; });
/* harmony namespace reexport (by provided) */ __webpack_require__.d(__webpack_exports__, "LUMINANCE_ALPHA", function() { return __WEBPACK_IMPORTED_MODULE_1__constants_js__["_206"]; });
/* harmony namespace reexport (by provided) */ __webpack_require__.d(__webpack_exports__, "MAX", function() { return __WEBPACK_IMPORTED_MODULE_1__constants_js__["_207"]; });
/* harmony namespace reexport (by provided) */ __webpack_require__.d(__webpack_exports__, "MAX_3D_TEXTURE_SIZE", function() { return __WEBPACK_IMPORTED_MODULE_1__constants_js__["_208"]; });
/* harmony namespace reexport (by provided) */ __webpack_require__.d(__webpack_exports__, "MAX_ARRAY_TEXTURE_LAYERS", function() { return __WEBPACK_IMPORTED_MODULE_1__constants_js__["_209"]; });
/* harmony namespace reexport (by provided) */ __webpack_require__.d(__webpack_exports__, "MAX_CLIENT_WAIT_TIMEOUT_WEBGL", function() { return __WEBPACK_IMPORTED_MODULE_1__constants_js__["_210"]; });
/* harmony namespace reexport (by provided) */ __webpack_require__.d(__webpack_exports__, "MAX_COLOR_ATTACHMENTS", function() { return __WEBPACK_IMPORTED_MODULE_1__constants_js__["_211"]; });
/* harmony namespace reexport (by provided) */ __webpack_require__.d(__webpack_exports__, "MAX_COMBINED_FRAGMENT_UNIFORM_COMPONENTS", function() { return __WEBPACK_IMPORTED_MODULE_1__constants_js__["_212"]; });
/* harmony namespace reexport (by provided) */ __webpack_require__.d(__webpack_exports__, "MAX_COMBINED_TEXTURE_IMAGE_UNITS", function() { return __WEBPACK_IMPORTED_MODULE_1__constants_js__["_213"]; });
/* harmony namespace reexport (by provided) */ __webpack_require__.d(__webpack_exports__, "MAX_COMBINED_UNIFORM_BLOCKS", function() { return __WEBPACK_IMPORTED_MODULE_1__constants_js__["_214"]; });
/* harmony namespace reexport (by provided) */ __webpack_require__.d(__webpack_exports__, "MAX_COMBINED_VERTEX_UNIFORM_COMPONENTS", function() { return __WEBPACK_IMPORTED_MODULE_1__constants_js__["_215"]; });
/* harmony namespace reexport (by provided) */ __webpack_require__.d(__webpack_exports__, "MAX_CUBE_MAP_TEXTURE_SIZE", function() { return __WEBPACK_IMPORTED_MODULE_1__constants_js__["_216"]; });
/* harmony namespace reexport (by provided) */ __webpack_require__.d(__webpack_exports__, "MAX_DRAW_BUFFERS", function() { return __WEBPACK_IMPORTED_MODULE_1__constants_js__["_217"]; });
/* harmony namespace reexport (by provided) */ __webpack_require__.d(__webpack_exports__, "MAX_ELEMENTS_INDICES", function() { return __WEBPACK_IMPORTED_MODULE_1__constants_js__["_218"]; });
/* harmony namespace reexport (by provided) */ __webpack_require__.d(__webpack_exports__, "MAX_ELEMENTS_VERTICES", function() { return __WEBPACK_IMPORTED_MODULE_1__constants_js__["_219"]; });
/* harmony namespace reexport (by provided) */ __webpack_require__.d(__webpack_exports__, "MAX_ELEMENT_INDEX", function() { return __WEBPACK_IMPORTED_MODULE_1__constants_js__["_220"]; });
/* harmony namespace reexport (by provided) */ __webpack_require__.d(__webpack_exports__, "MAX_FRAGMENT_INPUT_COMPONENTS", function() { return __WEBPACK_IMPORTED_MODULE_1__constants_js__["_221"]; });
/* harmony namespace reexport (by provided) */ __webpack_require__.d(__webpack_exports__, "MAX_FRAGMENT_UNIFORM_BLOCKS", function() { return __WEBPACK_IMPORTED_MODULE_1__constants_js__["_222"]; });
/* harmony namespace reexport (by provided) */ __webpack_require__.d(__webpack_exports__, "MAX_FRAGMENT_UNIFORM_COMPONENTS", function() { return __WEBPACK_IMPORTED_MODULE_1__constants_js__["_223"]; });
/* harmony namespace reexport (by provided) */ __webpack_require__.d(__webpack_exports__, "MAX_FRAGMENT_UNIFORM_VECTORS", function() { return __WEBPACK_IMPORTED_MODULE_1__constants_js__["_224"]; });
/* harmony namespace reexport (by provided) */ __webpack_require__.d(__webpack_exports__, "MAX_PROGRAM_TEXEL_OFFSET", function() { return __WEBPACK_IMPORTED_MODULE_1__constants_js__["_225"]; });
/* harmony namespace reexport (by provided) */ __webpack_require__.d(__webpack_exports__, "MAX_RENDERBUFFER_SIZE", function() { return __WEBPACK_IMPORTED_MODULE_1__constants_js__["_226"]; });
/* harmony namespace reexport (by provided) */ __webpack_require__.d(__webpack_exports__, "MAX_SAMPLES", function() { return __WEBPACK_IMPORTED_MODULE_1__constants_js__["_227"]; });
/* harmony namespace reexport (by provided) */ __webpack_require__.d(__webpack_exports__, "MAX_SERVER_WAIT_TIMEOUT", function() { return __WEBPACK_IMPORTED_MODULE_1__constants_js__["_228"]; });
/* harmony namespace reexport (by provided) */ __webpack_require__.d(__webpack_exports__, "MAX_TEXTURE_IMAGE_UNITS", function() { return __WEBPACK_IMPORTED_MODULE_1__constants_js__["_229"]; });
/* harmony namespace reexport (by provided) */ __webpack_require__.d(__webpack_exports__, "MAX_TEXTURE_LOD_BIAS", function() { return __WEBPACK_IMPORTED_MODULE_1__constants_js__["_230"]; });
/* harmony namespace reexport (by provided) */ __webpack_require__.d(__webpack_exports__, "MAX_TEXTURE_SIZE", function() { return __WEBPACK_IMPORTED_MODULE_1__constants_js__["_231"]; });
/* harmony namespace reexport (by provided) */ __webpack_require__.d(__webpack_exports__, "MAX_TRANSFORM_FEEDBACK_INTERLEAVED_COMPONENTS", function() { return __WEBPACK_IMPORTED_MODULE_1__constants_js__["_232"]; });
/* harmony namespace reexport (by provided) */ __webpack_require__.d(__webpack_exports__, "MAX_TRANSFORM_FEEDBACK_SEPARATE_ATTRIBS", function() { return __WEBPACK_IMPORTED_MODULE_1__constants_js__["_233"]; });
/* harmony namespace reexport (by provided) */ __webpack_require__.d(__webpack_exports__, "MAX_TRANSFORM_FEEDBACK_SEPARATE_COMPONENTS", function() { return __WEBPACK_IMPORTED_MODULE_1__constants_js__["_234"]; });
/* harmony namespace reexport (by provided) */ __webpack_require__.d(__webpack_exports__, "MAX_UNIFORM_BLOCK_SIZE", function() { return __WEBPACK_IMPORTED_MODULE_1__constants_js__["_235"]; });
/* harmony namespace reexport (by provided) */ __webpack_require__.d(__webpack_exports__, "MAX_UNIFORM_BUFFER_BINDINGS", function() { return __WEBPACK_IMPORTED_MODULE_1__constants_js__["_236"]; });
/* harmony namespace reexport (by provided) */ __webpack_require__.d(__webpack_exports__, "MAX_VARYING_COMPONENTS", function() { return __WEBPACK_IMPORTED_MODULE_1__constants_js__["_237"]; });
/* harmony namespace reexport (by provided) */ __webpack_require__.d(__webpack_exports__, "MAX_VARYING_VECTORS", function() { return __WEBPACK_IMPORTED_MODULE_1__constants_js__["_238"]; });
/* harmony namespace reexport (by provided) */ __webpack_require__.d(__webpack_exports__, "MAX_VERTEX_ATTRIBS", function() { return __WEBPACK_IMPORTED_MODULE_1__constants_js__["_239"]; });
/* harmony namespace reexport (by provided) */ __webpack_require__.d(__webpack_exports__, "MAX_VERTEX_OUTPUT_COMPONENTS", function() { return __WEBPACK_IMPORTED_MODULE_1__constants_js__["_240"]; });
/* harmony namespace reexport (by provided) */ __webpack_require__.d(__webpack_exports__, "MAX_VERTEX_TEXTURE_IMAGE_UNITS", function() { return __WEBPACK_IMPORTED_MODULE_1__constants_js__["_241"]; });
/* harmony namespace reexport (by provided) */ __webpack_require__.d(__webpack_exports__, "MAX_VERTEX_UNIFORM_BLOCKS", function() { return __WEBPACK_IMPORTED_MODULE_1__constants_js__["_242"]; });
/* harmony namespace reexport (by provided) */ __webpack_require__.d(__webpack_exports__, "MAX_VERTEX_UNIFORM_COMPONENTS", function() { return __WEBPACK_IMPORTED_MODULE_1__constants_js__["_243"]; });
/* harmony namespace reexport (by provided) */ __webpack_require__.d(__webpack_exports__, "MAX_VERTEX_UNIFORM_VECTORS", function() { return __WEBPACK_IMPORTED_MODULE_1__constants_js__["_244"]; });
/* harmony namespace reexport (by provided) */ __webpack_require__.d(__webpack_exports__, "MAX_VIEWPORT_DIMS", function() { return __WEBPACK_IMPORTED_MODULE_1__constants_js__["_245"]; });
/* harmony namespace reexport (by provided) */ __webpack_require__.d(__webpack_exports__, "MEDIUM_FLOAT", function() { return __WEBPACK_IMPORTED_MODULE_1__constants_js__["_246"]; });
/* harmony namespace reexport (by provided) */ __webpack_require__.d(__webpack_exports__, "MEDIUM_INT", function() { return __WEBPACK_IMPORTED_MODULE_1__constants_js__["_247"]; });
/* harmony namespace reexport (by provided) */ __webpack_require__.d(__webpack_exports__, "MIN", function() { return __WEBPACK_IMPORTED_MODULE_1__constants_js__["_248"]; });
/* harmony namespace reexport (by provided) */ __webpack_require__.d(__webpack_exports__, "MIN_PROGRAM_TEXEL_OFFSET", function() { return __WEBPACK_IMPORTED_MODULE_1__constants_js__["_249"]; });
/* harmony namespace reexport (by provided) */ __webpack_require__.d(__webpack_exports__, "MIRRORED_REPEAT", function() { return __WEBPACK_IMPORTED_MODULE_1__constants_js__["_250"]; });
/* harmony namespace reexport (by provided) */ __webpack_require__.d(__webpack_exports__, "NEAREST", function() { return __WEBPACK_IMPORTED_MODULE_1__constants_js__["_251"]; });
/* harmony namespace reexport (by provided) */ __webpack_require__.d(__webpack_exports__, "NEAREST_MIPMAP_LINEAR", function() { return __WEBPACK_IMPORTED_MODULE_1__constants_js__["_252"]; });
/* harmony namespace reexport (by provided) */ __webpack_require__.d(__webpack_exports__, "NEAREST_MIPMAP_NEAREST", function() { return __WEBPACK_IMPORTED_MODULE_1__constants_js__["_253"]; });
/* harmony namespace reexport (by provided) */ __webpack_require__.d(__webpack_exports__, "NEVER", function() { return __WEBPACK_IMPORTED_MODULE_1__constants_js__["_254"]; });
/* harmony namespace reexport (by provided) */ __webpack_require__.d(__webpack_exports__, "NICEST", function() { return __WEBPACK_IMPORTED_MODULE_1__constants_js__["_255"]; });
/* harmony namespace reexport (by provided) */ __webpack_require__.d(__webpack_exports__, "NONE", function() { return __WEBPACK_IMPORTED_MODULE_1__constants_js__["_256"]; });
/* harmony namespace reexport (by provided) */ __webpack_require__.d(__webpack_exports__, "NOTEQUAL", function() { return __WEBPACK_IMPORTED_MODULE_1__constants_js__["_257"]; });
/* harmony namespace reexport (by provided) */ __webpack_require__.d(__webpack_exports__, "NO_ERROR", function() { return __WEBPACK_IMPORTED_MODULE_1__constants_js__["_258"]; });
/* harmony namespace reexport (by provided) */ __webpack_require__.d(__webpack_exports__, "OBJECT_TYPE", function() { return __WEBPACK_IMPORTED_MODULE_1__constants_js__["_259"]; });
/* harmony namespace reexport (by provided) */ __webpack_require__.d(__webpack_exports__, "ONE", function() { return __WEBPACK_IMPORTED_MODULE_1__constants_js__["_260"]; });
/* harmony namespace reexport (by provided) */ __webpack_require__.d(__webpack_exports__, "ONE_MINUS_CONSTANT_ALPHA", function() { return __WEBPACK_IMPORTED_MODULE_1__constants_js__["_261"]; });
/* harmony namespace reexport (by provided) */ __webpack_require__.d(__webpack_exports__, "ONE_MINUS_CONSTANT_COLOR", function() { return __WEBPACK_IMPORTED_MODULE_1__constants_js__["_262"]; });
/* harmony namespace reexport (by provided) */ __webpack_require__.d(__webpack_exports__, "ONE_MINUS_DST_ALPHA", function() { return __WEBPACK_IMPORTED_MODULE_1__constants_js__["_263"]; });
/* harmony namespace reexport (by provided) */ __webpack_require__.d(__webpack_exports__, "ONE_MINUS_DST_COLOR", function() { return __WEBPACK_IMPORTED_MODULE_1__constants_js__["_264"]; });
/* harmony namespace reexport (by provided) */ __webpack_require__.d(__webpack_exports__, "ONE_MINUS_SRC_ALPHA", function() { return __WEBPACK_IMPORTED_MODULE_1__constants_js__["_265"]; });
/* harmony namespace reexport (by provided) */ __webpack_require__.d(__webpack_exports__, "ONE_MINUS_SRC_COLOR", function() { return __WEBPACK_IMPORTED_MODULE_1__constants_js__["_266"]; });
/* harmony namespace reexport (by provided) */ __webpack_require__.d(__webpack_exports__, "OUT_OF_MEMORY", function() { return __WEBPACK_IMPORTED_MODULE_1__constants_js__["_267"]; });
/* harmony namespace reexport (by provided) */ __webpack_require__.d(__webpack_exports__, "PACK_ALIGNMENT", function() { return __WEBPACK_IMPORTED_MODULE_1__constants_js__["_268"]; });
/* harmony namespace reexport (by provided) */ __webpack_require__.d(__webpack_exports__, "PACK_ROW_LENGTH", function() { return __WEBPACK_IMPORTED_MODULE_1__constants_js__["_269"]; });
/* harmony namespace reexport (by provided) */ __webpack_require__.d(__webpack_exports__, "PACK_SKIP_PIXELS", function() { return __WEBPACK_IMPORTED_MODULE_1__constants_js__["_270"]; });
/* harmony namespace reexport (by provided) */ __webpack_require__.d(__webpack_exports__, "PACK_SKIP_ROWS", function() { return __WEBPACK_IMPORTED_MODULE_1__constants_js__["_271"]; });
/* harmony namespace reexport (by provided) */ __webpack_require__.d(__webpack_exports__, "PIXEL_PACK_BUFFER", function() { return __WEBPACK_IMPORTED_MODULE_1__constants_js__["_272"]; });
/* harmony namespace reexport (by provided) */ __webpack_require__.d(__webpack_exports__, "PIXEL_PACK_BUFFER_BINDING", function() { return __WEBPACK_IMPORTED_MODULE_1__constants_js__["_273"]; });
/* harmony namespace reexport (by provided) */ __webpack_require__.d(__webpack_exports__, "PIXEL_UNPACK_BUFFER", function() { return __WEBPACK_IMPORTED_MODULE_1__constants_js__["_274"]; });
/* harmony namespace reexport (by provided) */ __webpack_require__.d(__webpack_exports__, "PIXEL_UNPACK_BUFFER_BINDING", function() { return __WEBPACK_IMPORTED_MODULE_1__constants_js__["_275"]; });
/* harmony namespace reexport (by provided) */ __webpack_require__.d(__webpack_exports__, "POINTS", function() { return __WEBPACK_IMPORTED_MODULE_1__constants_js__["_276"]; });
/* harmony namespace reexport (by provided) */ __webpack_require__.d(__webpack_exports__, "POLYGON_OFFSET_FACTOR", function() { return __WEBPACK_IMPORTED_MODULE_1__constants_js__["_277"]; });
/* harmony namespace reexport (by provided) */ __webpack_require__.d(__webpack_exports__, "POLYGON_OFFSET_FILL", function() { return __WEBPACK_IMPORTED_MODULE_1__constants_js__["_278"]; });
/* harmony namespace reexport (by provided) */ __webpack_require__.d(__webpack_exports__, "POLYGON_OFFSET_UNITS", function() { return __WEBPACK_IMPORTED_MODULE_1__constants_js__["_279"]; });
/* harmony namespace reexport (by provided) */ __webpack_require__.d(__webpack_exports__, "QUERY_RESULT", function() { return __WEBPACK_IMPORTED_MODULE_1__constants_js__["_280"]; });
/* harmony namespace reexport (by provided) */ __webpack_require__.d(__webpack_exports__, "QUERY_RESULT_AVAILABLE", function() { return __WEBPACK_IMPORTED_MODULE_1__constants_js__["_281"]; });
/* harmony namespace reexport (by provided) */ __webpack_require__.d(__webpack_exports__, "R8", function() { return __WEBPACK_IMPORTED_MODULE_1__constants_js__["_289"]; });
/* harmony namespace reexport (by provided) */ __webpack_require__.d(__webpack_exports__, "R8I", function() { return __WEBPACK_IMPORTED_MODULE_1__constants_js__["_290"]; });
/* harmony namespace reexport (by provided) */ __webpack_require__.d(__webpack_exports__, "R8UI", function() { return __WEBPACK_IMPORTED_MODULE_1__constants_js__["_291"]; });
/* harmony namespace reexport (by provided) */ __webpack_require__.d(__webpack_exports__, "R8_SNORM", function() { return __WEBPACK_IMPORTED_MODULE_1__constants_js__["_292"]; });
/* harmony namespace reexport (by provided) */ __webpack_require__.d(__webpack_exports__, "R11F_G11F_B10F", function() { return __WEBPACK_IMPORTED_MODULE_1__constants_js__["_282"]; });
/* harmony namespace reexport (by provided) */ __webpack_require__.d(__webpack_exports__, "R16F", function() { return __WEBPACK_IMPORTED_MODULE_1__constants_js__["_283"]; });
/* harmony namespace reexport (by provided) */ __webpack_require__.d(__webpack_exports__, "R16I", function() { return __WEBPACK_IMPORTED_MODULE_1__constants_js__["_284"]; });
/* harmony namespace reexport (by provided) */ __webpack_require__.d(__webpack_exports__, "R16UI", function() { return __WEBPACK_IMPORTED_MODULE_1__constants_js__["_285"]; });
/* harmony namespace reexport (by provided) */ __webpack_require__.d(__webpack_exports__, "R32F", function() { return __WEBPACK_IMPORTED_MODULE_1__constants_js__["_286"]; });
/* harmony namespace reexport (by provided) */ __webpack_require__.d(__webpack_exports__, "R32I", function() { return __WEBPACK_IMPORTED_MODULE_1__constants_js__["_287"]; });
/* harmony namespace reexport (by provided) */ __webpack_require__.d(__webpack_exports__, "R32UI", function() { return __WEBPACK_IMPORTED_MODULE_1__constants_js__["_288"]; });
/* harmony namespace reexport (by provided) */ __webpack_require__.d(__webpack_exports__, "RASTERIZER_DISCARD", function() { return __WEBPACK_IMPORTED_MODULE_1__constants_js__["_293"]; });
/* harmony namespace reexport (by provided) */ __webpack_require__.d(__webpack_exports__, "READ_BUFFER", function() { return __WEBPACK_IMPORTED_MODULE_1__constants_js__["_294"]; });
/* harmony namespace reexport (by provided) */ __webpack_require__.d(__webpack_exports__, "READ_FRAMEBUFFER", function() { return __WEBPACK_IMPORTED_MODULE_1__constants_js__["_295"]; });
/* harmony namespace reexport (by provided) */ __webpack_require__.d(__webpack_exports__, "READ_FRAMEBUFFER_BINDING", function() { return __WEBPACK_IMPORTED_MODULE_1__constants_js__["_296"]; });
/* harmony namespace reexport (by provided) */ __webpack_require__.d(__webpack_exports__, "RED", function() { return __WEBPACK_IMPORTED_MODULE_1__constants_js__["_297"]; });
/* harmony namespace reexport (by provided) */ __webpack_require__.d(__webpack_exports__, "RED_BITS", function() { return __WEBPACK_IMPORTED_MODULE_1__constants_js__["_298"]; });
/* harmony namespace reexport (by provided) */ __webpack_require__.d(__webpack_exports__, "RED_INTEGER", function() { return __WEBPACK_IMPORTED_MODULE_1__constants_js__["_299"]; });
/* harmony namespace reexport (by provided) */ __webpack_require__.d(__webpack_exports__, "RENDERBUFFER", function() { return __WEBPACK_IMPORTED_MODULE_1__constants_js__["_300"]; });
/* harmony namespace reexport (by provided) */ __webpack_require__.d(__webpack_exports__, "RENDERBUFFER_ALPHA_SIZE", function() { return __WEBPACK_IMPORTED_MODULE_1__constants_js__["_301"]; });
/* harmony namespace reexport (by provided) */ __webpack_require__.d(__webpack_exports__, "RENDERBUFFER_BINDING", function() { return __WEBPACK_IMPORTED_MODULE_1__constants_js__["_302"]; });
/* harmony namespace reexport (by provided) */ __webpack_require__.d(__webpack_exports__, "RENDERBUFFER_BLUE_SIZE", function() { return __WEBPACK_IMPORTED_MODULE_1__constants_js__["_303"]; });
/* harmony namespace reexport (by provided) */ __webpack_require__.d(__webpack_exports__, "RENDERBUFFER_DEPTH_SIZE", function() { return __WEBPACK_IMPORTED_MODULE_1__constants_js__["_304"]; });
/* harmony namespace reexport (by provided) */ __webpack_require__.d(__webpack_exports__, "RENDERBUFFER_GREEN_SIZE", function() { return __WEBPACK_IMPORTED_MODULE_1__constants_js__["_305"]; });
/* harmony namespace reexport (by provided) */ __webpack_require__.d(__webpack_exports__, "RENDERBUFFER_HEIGHT", function() { return __WEBPACK_IMPORTED_MODULE_1__constants_js__["_306"]; });
/* harmony namespace reexport (by provided) */ __webpack_require__.d(__webpack_exports__, "RENDERBUFFER_INTERNAL_FORMAT", function() { return __WEBPACK_IMPORTED_MODULE_1__constants_js__["_307"]; });
/* harmony namespace reexport (by provided) */ __webpack_require__.d(__webpack_exports__, "RENDERBUFFER_RED_SIZE", function() { return __WEBPACK_IMPORTED_MODULE_1__constants_js__["_308"]; });
/* harmony namespace reexport (by provided) */ __webpack_require__.d(__webpack_exports__, "RENDERBUFFER_SAMPLES", function() { return __WEBPACK_IMPORTED_MODULE_1__constants_js__["_309"]; });
/* harmony namespace reexport (by provided) */ __webpack_require__.d(__webpack_exports__, "RENDERBUFFER_STENCIL_SIZE", function() { return __WEBPACK_IMPORTED_MODULE_1__constants_js__["_310"]; });
/* harmony namespace reexport (by provided) */ __webpack_require__.d(__webpack_exports__, "RENDERBUFFER_WIDTH", function() { return __WEBPACK_IMPORTED_MODULE_1__constants_js__["_311"]; });
/* harmony namespace reexport (by provided) */ __webpack_require__.d(__webpack_exports__, "RENDERER", function() { return __WEBPACK_IMPORTED_MODULE_1__constants_js__["_312"]; });
/* harmony namespace reexport (by provided) */ __webpack_require__.d(__webpack_exports__, "REPEAT", function() { return __WEBPACK_IMPORTED_MODULE_1__constants_js__["_313"]; });
/* harmony namespace reexport (by provided) */ __webpack_require__.d(__webpack_exports__, "REPLACE", function() { return __WEBPACK_IMPORTED_MODULE_1__constants_js__["_314"]; });
/* harmony namespace reexport (by provided) */ __webpack_require__.d(__webpack_exports__, "RG", function() { return __WEBPACK_IMPORTED_MODULE_1__constants_js__["_315"]; });
/* harmony namespace reexport (by provided) */ __webpack_require__.d(__webpack_exports__, "RG8", function() { return __WEBPACK_IMPORTED_MODULE_1__constants_js__["_322"]; });
/* harmony namespace reexport (by provided) */ __webpack_require__.d(__webpack_exports__, "RG8I", function() { return __WEBPACK_IMPORTED_MODULE_1__constants_js__["_323"]; });
/* harmony namespace reexport (by provided) */ __webpack_require__.d(__webpack_exports__, "RG8UI", function() { return __WEBPACK_IMPORTED_MODULE_1__constants_js__["_324"]; });
/* harmony namespace reexport (by provided) */ __webpack_require__.d(__webpack_exports__, "RG8_SNORM", function() { return __WEBPACK_IMPORTED_MODULE_1__constants_js__["_325"]; });
/* harmony namespace reexport (by provided) */ __webpack_require__.d(__webpack_exports__, "RG16F", function() { return __WEBPACK_IMPORTED_MODULE_1__constants_js__["_316"]; });
/* harmony namespace reexport (by provided) */ __webpack_require__.d(__webpack_exports__, "RG16I", function() { return __WEBPACK_IMPORTED_MODULE_1__constants_js__["_317"]; });
/* harmony namespace reexport (by provided) */ __webpack_require__.d(__webpack_exports__, "RG16UI", function() { return __WEBPACK_IMPORTED_MODULE_1__constants_js__["_318"]; });
/* harmony namespace reexport (by provided) */ __webpack_require__.d(__webpack_exports__, "RG32F", function() { return __WEBPACK_IMPORTED_MODULE_1__constants_js__["_319"]; });
/* harmony namespace reexport (by provided) */ __webpack_require__.d(__webpack_exports__, "RG32I", function() { return __WEBPACK_IMPORTED_MODULE_1__constants_js__["_320"]; });
/* harmony namespace reexport (by provided) */ __webpack_require__.d(__webpack_exports__, "RG32UI", function() { return __WEBPACK_IMPORTED_MODULE_1__constants_js__["_321"]; });
/* harmony namespace reexport (by provided) */ __webpack_require__.d(__webpack_exports__, "RGB", function() { return __WEBPACK_IMPORTED_MODULE_1__constants_js__["_326"]; });
/* harmony namespace reexport (by provided) */ __webpack_require__.d(__webpack_exports__, "RGB5_A1", function() { return __WEBPACK_IMPORTED_MODULE_1__constants_js__["_336"]; });
/* harmony namespace reexport (by provided) */ __webpack_require__.d(__webpack_exports__, "RGB8", function() { return __WEBPACK_IMPORTED_MODULE_1__constants_js__["_337"]; });
/* harmony namespace reexport (by provided) */ __webpack_require__.d(__webpack_exports__, "RGB8I", function() { return __WEBPACK_IMPORTED_MODULE_1__constants_js__["_338"]; });
/* harmony namespace reexport (by provided) */ __webpack_require__.d(__webpack_exports__, "RGB8UI", function() { return __WEBPACK_IMPORTED_MODULE_1__constants_js__["_339"]; });
/* harmony namespace reexport (by provided) */ __webpack_require__.d(__webpack_exports__, "RGB8_SNORM", function() { return __WEBPACK_IMPORTED_MODULE_1__constants_js__["_340"]; });
/* harmony namespace reexport (by provided) */ __webpack_require__.d(__webpack_exports__, "RGB9_E5", function() { return __WEBPACK_IMPORTED_MODULE_1__constants_js__["_341"]; });
/* harmony namespace reexport (by provided) */ __webpack_require__.d(__webpack_exports__, "RGB10_A2", function() { return __WEBPACK_IMPORTED_MODULE_1__constants_js__["_327"]; });
/* harmony namespace reexport (by provided) */ __webpack_require__.d(__webpack_exports__, "RGB10_A2UI", function() { return __WEBPACK_IMPORTED_MODULE_1__constants_js__["_328"]; });
/* harmony namespace reexport (by provided) */ __webpack_require__.d(__webpack_exports__, "RGB16F", function() { return __WEBPACK_IMPORTED_MODULE_1__constants_js__["_329"]; });
/* harmony namespace reexport (by provided) */ __webpack_require__.d(__webpack_exports__, "RGB16I", function() { return __WEBPACK_IMPORTED_MODULE_1__constants_js__["_330"]; });
/* harmony namespace reexport (by provided) */ __webpack_require__.d(__webpack_exports__, "RGB16UI", function() { return __WEBPACK_IMPORTED_MODULE_1__constants_js__["_331"]; });
/* harmony namespace reexport (by provided) */ __webpack_require__.d(__webpack_exports__, "RGB32F", function() { return __WEBPACK_IMPORTED_MODULE_1__constants_js__["_332"]; });
/* harmony namespace reexport (by provided) */ __webpack_require__.d(__webpack_exports__, "RGB32I", function() { return __WEBPACK_IMPORTED_MODULE_1__constants_js__["_333"]; });
/* harmony namespace reexport (by provided) */ __webpack_require__.d(__webpack_exports__, "RGB32UI", function() { return __WEBPACK_IMPORTED_MODULE_1__constants_js__["_334"]; });
/* harmony namespace reexport (by provided) */ __webpack_require__.d(__webpack_exports__, "RGB565", function() { return __WEBPACK_IMPORTED_MODULE_1__constants_js__["_335"]; });
/* harmony namespace reexport (by provided) */ __webpack_require__.d(__webpack_exports__, "RGBA", function() { return __WEBPACK_IMPORTED_MODULE_1__constants_js__["_342"]; });
/* harmony namespace reexport (by provided) */ __webpack_require__.d(__webpack_exports__, "RGBA4", function() { return __WEBPACK_IMPORTED_MODULE_1__constants_js__["_349"]; });
/* harmony namespace reexport (by provided) */ __webpack_require__.d(__webpack_exports__, "RGBA8", function() { return __WEBPACK_IMPORTED_MODULE_1__constants_js__["_350"]; });
/* harmony namespace reexport (by provided) */ __webpack_require__.d(__webpack_exports__, "RGBA8I", function() { return __WEBPACK_IMPORTED_MODULE_1__constants_js__["_351"]; });
/* harmony namespace reexport (by provided) */ __webpack_require__.d(__webpack_exports__, "RGBA8UI", function() { return __WEBPACK_IMPORTED_MODULE_1__constants_js__["_352"]; });
/* harmony namespace reexport (by provided) */ __webpack_require__.d(__webpack_exports__, "RGBA8_SNORM", function() { return __WEBPACK_IMPORTED_MODULE_1__constants_js__["_353"]; });
/* harmony namespace reexport (by provided) */ __webpack_require__.d(__webpack_exports__, "RGBA16F", function() { return __WEBPACK_IMPORTED_MODULE_1__constants_js__["_343"]; });
/* harmony namespace reexport (by provided) */ __webpack_require__.d(__webpack_exports__, "RGBA16I", function() { return __WEBPACK_IMPORTED_MODULE_1__constants_js__["_344"]; });
/* harmony namespace reexport (by provided) */ __webpack_require__.d(__webpack_exports__, "RGBA16UI", function() { return __WEBPACK_IMPORTED_MODULE_1__constants_js__["_345"]; });
/* harmony namespace reexport (by provided) */ __webpack_require__.d(__webpack_exports__, "RGBA32F", function() { return __WEBPACK_IMPORTED_MODULE_1__constants_js__["_346"]; });
/* harmony namespace reexport (by provided) */ __webpack_require__.d(__webpack_exports__, "RGBA32I", function() { return __WEBPACK_IMPORTED_MODULE_1__constants_js__["_347"]; });
/* harmony namespace reexport (by provided) */ __webpack_require__.d(__webpack_exports__, "RGBA32UI", function() { return __WEBPACK_IMPORTED_MODULE_1__constants_js__["_348"]; });
/* harmony namespace reexport (by provided) */ __webpack_require__.d(__webpack_exports__, "RGBA_INTEGER", function() { return __WEBPACK_IMPORTED_MODULE_1__constants_js__["_354"]; });
/* harmony namespace reexport (by provided) */ __webpack_require__.d(__webpack_exports__, "RGB_INTEGER", function() { return __WEBPACK_IMPORTED_MODULE_1__constants_js__["_355"]; });
/* harmony namespace reexport (by provided) */ __webpack_require__.d(__webpack_exports__, "RG_INTEGER", function() { return __WEBPACK_IMPORTED_MODULE_1__constants_js__["_356"]; });
/* harmony namespace reexport (by provided) */ __webpack_require__.d(__webpack_exports__, "SAMPLER_2D", function() { return __WEBPACK_IMPORTED_MODULE_1__constants_js__["_357"]; });
/* harmony namespace reexport (by provided) */ __webpack_require__.d(__webpack_exports__, "SAMPLER_2D_ARRAY", function() { return __WEBPACK_IMPORTED_MODULE_1__constants_js__["_358"]; });
/* harmony namespace reexport (by provided) */ __webpack_require__.d(__webpack_exports__, "SAMPLER_2D_ARRAY_SHADOW", function() { return __WEBPACK_IMPORTED_MODULE_1__constants_js__["_359"]; });
/* harmony namespace reexport (by provided) */ __webpack_require__.d(__webpack_exports__, "SAMPLER_2D_SHADOW", function() { return __WEBPACK_IMPORTED_MODULE_1__constants_js__["_360"]; });
/* harmony namespace reexport (by provided) */ __webpack_require__.d(__webpack_exports__, "SAMPLER_3D", function() { return __WEBPACK_IMPORTED_MODULE_1__constants_js__["_361"]; });
/* harmony namespace reexport (by provided) */ __webpack_require__.d(__webpack_exports__, "SAMPLER_BINDING", function() { return __WEBPACK_IMPORTED_MODULE_1__constants_js__["_362"]; });
/* harmony namespace reexport (by provided) */ __webpack_require__.d(__webpack_exports__, "SAMPLER_CUBE", function() { return __WEBPACK_IMPORTED_MODULE_1__constants_js__["_363"]; });
/* harmony namespace reexport (by provided) */ __webpack_require__.d(__webpack_exports__, "SAMPLER_CUBE_SHADOW", function() { return __WEBPACK_IMPORTED_MODULE_1__constants_js__["_364"]; });
/* harmony namespace reexport (by provided) */ __webpack_require__.d(__webpack_exports__, "SAMPLES", function() { return __WEBPACK_IMPORTED_MODULE_1__constants_js__["_365"]; });
/* harmony namespace reexport (by provided) */ __webpack_require__.d(__webpack_exports__, "SAMPLE_ALPHA_TO_COVERAGE", function() { return __WEBPACK_IMPORTED_MODULE_1__constants_js__["_366"]; });
/* harmony namespace reexport (by provided) */ __webpack_require__.d(__webpack_exports__, "SAMPLE_BUFFERS", function() { return __WEBPACK_IMPORTED_MODULE_1__constants_js__["_367"]; });
/* harmony namespace reexport (by provided) */ __webpack_require__.d(__webpack_exports__, "SAMPLE_COVERAGE", function() { return __WEBPACK_IMPORTED_MODULE_1__constants_js__["_368"]; });
/* harmony namespace reexport (by provided) */ __webpack_require__.d(__webpack_exports__, "SAMPLE_COVERAGE_INVERT", function() { return __WEBPACK_IMPORTED_MODULE_1__constants_js__["_369"]; });
/* harmony namespace reexport (by provided) */ __webpack_require__.d(__webpack_exports__, "SAMPLE_COVERAGE_VALUE", function() { return __WEBPACK_IMPORTED_MODULE_1__constants_js__["_370"]; });
/* harmony namespace reexport (by provided) */ __webpack_require__.d(__webpack_exports__, "SCISSOR_BOX", function() { return __WEBPACK_IMPORTED_MODULE_1__constants_js__["_371"]; });
/* harmony namespace reexport (by provided) */ __webpack_require__.d(__webpack_exports__, "SCISSOR_TEST", function() { return __WEBPACK_IMPORTED_MODULE_1__constants_js__["_372"]; });
/* harmony namespace reexport (by provided) */ __webpack_require__.d(__webpack_exports__, "SEPARATE_ATTRIBS", function() { return __WEBPACK_IMPORTED_MODULE_1__constants_js__["_373"]; });
/* harmony namespace reexport (by provided) */ __webpack_require__.d(__webpack_exports__, "SHADER_TYPE", function() { return __WEBPACK_IMPORTED_MODULE_1__constants_js__["_374"]; });
/* harmony namespace reexport (by provided) */ __webpack_require__.d(__webpack_exports__, "SHADING_LANGUAGE_VERSION", function() { return __WEBPACK_IMPORTED_MODULE_1__constants_js__["_375"]; });
/* harmony namespace reexport (by provided) */ __webpack_require__.d(__webpack_exports__, "SHORT", function() { return __WEBPACK_IMPORTED_MODULE_1__constants_js__["_376"]; });
/* harmony namespace reexport (by provided) */ __webpack_require__.d(__webpack_exports__, "SIGNALED", function() { return __WEBPACK_IMPORTED_MODULE_1__constants_js__["_377"]; });
/* harmony namespace reexport (by provided) */ __webpack_require__.d(__webpack_exports__, "SIGNED_NORMALIZED", function() { return __WEBPACK_IMPORTED_MODULE_1__constants_js__["_378"]; });
/* harmony namespace reexport (by provided) */ __webpack_require__.d(__webpack_exports__, "SRC_ALPHA", function() { return __WEBPACK_IMPORTED_MODULE_1__constants_js__["_379"]; });
/* harmony namespace reexport (by provided) */ __webpack_require__.d(__webpack_exports__, "SRC_ALPHA_SATURATE", function() { return __WEBPACK_IMPORTED_MODULE_1__constants_js__["_380"]; });
/* harmony namespace reexport (by provided) */ __webpack_require__.d(__webpack_exports__, "SRC_COLOR", function() { return __WEBPACK_IMPORTED_MODULE_1__constants_js__["_381"]; });
/* harmony namespace reexport (by provided) */ __webpack_require__.d(__webpack_exports__, "SRGB", function() { return __WEBPACK_IMPORTED_MODULE_1__constants_js__["_382"]; });
/* harmony namespace reexport (by provided) */ __webpack_require__.d(__webpack_exports__, "SRGB8", function() { return __WEBPACK_IMPORTED_MODULE_1__constants_js__["_383"]; });
/* harmony namespace reexport (by provided) */ __webpack_require__.d(__webpack_exports__, "SRGB8_ALPHA8", function() { return __WEBPACK_IMPORTED_MODULE_1__constants_js__["_384"]; });
/* harmony namespace reexport (by provided) */ __webpack_require__.d(__webpack_exports__, "STATIC_COPY", function() { return __WEBPACK_IMPORTED_MODULE_1__constants_js__["_385"]; });
/* harmony namespace reexport (by provided) */ __webpack_require__.d(__webpack_exports__, "STATIC_DRAW", function() { return __WEBPACK_IMPORTED_MODULE_1__constants_js__["_386"]; });
/* harmony namespace reexport (by provided) */ __webpack_require__.d(__webpack_exports__, "STATIC_READ", function() { return __WEBPACK_IMPORTED_MODULE_1__constants_js__["_387"]; });
/* harmony namespace reexport (by provided) */ __webpack_require__.d(__webpack_exports__, "STENCIL", function() { return __WEBPACK_IMPORTED_MODULE_1__constants_js__["_388"]; });
/* harmony namespace reexport (by provided) */ __webpack_require__.d(__webpack_exports__, "STENCIL_ATTACHMENT", function() { return __WEBPACK_IMPORTED_MODULE_1__constants_js__["_389"]; });
/* harmony namespace reexport (by provided) */ __webpack_require__.d(__webpack_exports__, "STENCIL_BACK_FAIL", function() { return __WEBPACK_IMPORTED_MODULE_1__constants_js__["_390"]; });
/* harmony namespace reexport (by provided) */ __webpack_require__.d(__webpack_exports__, "STENCIL_BACK_FUNC", function() { return __WEBPACK_IMPORTED_MODULE_1__constants_js__["_391"]; });
/* harmony namespace reexport (by provided) */ __webpack_require__.d(__webpack_exports__, "STENCIL_BACK_PASS_DEPTH_FAIL", function() { return __WEBPACK_IMPORTED_MODULE_1__constants_js__["_392"]; });
/* harmony namespace reexport (by provided) */ __webpack_require__.d(__webpack_exports__, "STENCIL_BACK_PASS_DEPTH_PASS", function() { return __WEBPACK_IMPORTED_MODULE_1__constants_js__["_393"]; });
/* harmony namespace reexport (by provided) */ __webpack_require__.d(__webpack_exports__, "STENCIL_BACK_REF", function() { return __WEBPACK_IMPORTED_MODULE_1__constants_js__["_394"]; });
/* harmony namespace reexport (by provided) */ __webpack_require__.d(__webpack_exports__, "STENCIL_BACK_VALUE_MASK", function() { return __WEBPACK_IMPORTED_MODULE_1__constants_js__["_395"]; });
/* harmony namespace reexport (by provided) */ __webpack_require__.d(__webpack_exports__, "STENCIL_BACK_WRITEMASK", function() { return __WEBPACK_IMPORTED_MODULE_1__constants_js__["_396"]; });
/* harmony namespace reexport (by provided) */ __webpack_require__.d(__webpack_exports__, "STENCIL_BITS", function() { return __WEBPACK_IMPORTED_MODULE_1__constants_js__["_397"]; });
/* harmony namespace reexport (by provided) */ __webpack_require__.d(__webpack_exports__, "STENCIL_BUFFER_BIT", function() { return __WEBPACK_IMPORTED_MODULE_1__constants_js__["_398"]; });
/* harmony namespace reexport (by provided) */ __webpack_require__.d(__webpack_exports__, "STENCIL_CLEAR_VALUE", function() { return __WEBPACK_IMPORTED_MODULE_1__constants_js__["_399"]; });
/* harmony namespace reexport (by provided) */ __webpack_require__.d(__webpack_exports__, "STENCIL_FAIL", function() { return __WEBPACK_IMPORTED_MODULE_1__constants_js__["_400"]; });
/* harmony namespace reexport (by provided) */ __webpack_require__.d(__webpack_exports__, "STENCIL_FUNC", function() { return __WEBPACK_IMPORTED_MODULE_1__constants_js__["_401"]; });
/* harmony namespace reexport (by provided) */ __webpack_require__.d(__webpack_exports__, "STENCIL_INDEX8", function() { return __WEBPACK_IMPORTED_MODULE_1__constants_js__["_402"]; });
/* harmony namespace reexport (by provided) */ __webpack_require__.d(__webpack_exports__, "STENCIL_PASS_DEPTH_FAIL", function() { return __WEBPACK_IMPORTED_MODULE_1__constants_js__["_403"]; });
/* harmony namespace reexport (by provided) */ __webpack_require__.d(__webpack_exports__, "STENCIL_PASS_DEPTH_PASS", function() { return __WEBPACK_IMPORTED_MODULE_1__constants_js__["_404"]; });
/* harmony namespace reexport (by provided) */ __webpack_require__.d(__webpack_exports__, "STENCIL_REF", function() { return __WEBPACK_IMPORTED_MODULE_1__constants_js__["_405"]; });
/* harmony namespace reexport (by provided) */ __webpack_require__.d(__webpack_exports__, "STENCIL_TEST", function() { return __WEBPACK_IMPORTED_MODULE_1__constants_js__["_406"]; });
/* harmony namespace reexport (by provided) */ __webpack_require__.d(__webpack_exports__, "STENCIL_VALUE_MASK", function() { return __WEBPACK_IMPORTED_MODULE_1__constants_js__["_407"]; });
/* harmony namespace reexport (by provided) */ __webpack_require__.d(__webpack_exports__, "STENCIL_WRITEMASK", function() { return __WEBPACK_IMPORTED_MODULE_1__constants_js__["_408"]; });
/* harmony namespace reexport (by provided) */ __webpack_require__.d(__webpack_exports__, "STREAM_COPY", function() { return __WEBPACK_IMPORTED_MODULE_1__constants_js__["_409"]; });
/* harmony namespace reexport (by provided) */ __webpack_require__.d(__webpack_exports__, "STREAM_DRAW", function() { return __WEBPACK_IMPORTED_MODULE_1__constants_js__["_410"]; });
/* harmony namespace reexport (by provided) */ __webpack_require__.d(__webpack_exports__, "STREAM_READ", function() { return __WEBPACK_IMPORTED_MODULE_1__constants_js__["_411"]; });
/* harmony namespace reexport (by provided) */ __webpack_require__.d(__webpack_exports__, "SUBPIXEL_BITS", function() { return __WEBPACK_IMPORTED_MODULE_1__constants_js__["_412"]; });
/* harmony namespace reexport (by provided) */ __webpack_require__.d(__webpack_exports__, "SYNC_CONDITION", function() { return __WEBPACK_IMPORTED_MODULE_1__constants_js__["_413"]; });
/* harmony namespace reexport (by provided) */ __webpack_require__.d(__webpack_exports__, "SYNC_FENCE", function() { return __WEBPACK_IMPORTED_MODULE_1__constants_js__["_414"]; });
/* harmony namespace reexport (by provided) */ __webpack_require__.d(__webpack_exports__, "SYNC_FLAGS", function() { return __WEBPACK_IMPORTED_MODULE_1__constants_js__["_415"]; });
/* harmony namespace reexport (by provided) */ __webpack_require__.d(__webpack_exports__, "SYNC_FLUSH_COMMANDS_BIT", function() { return __WEBPACK_IMPORTED_MODULE_1__constants_js__["_416"]; });
/* harmony namespace reexport (by provided) */ __webpack_require__.d(__webpack_exports__, "SYNC_GPU_COMMANDS_COMPLETE", function() { return __WEBPACK_IMPORTED_MODULE_1__constants_js__["_417"]; });
/* harmony namespace reexport (by provided) */ __webpack_require__.d(__webpack_exports__, "SYNC_STATUS", function() { return __WEBPACK_IMPORTED_MODULE_1__constants_js__["_418"]; });
/* harmony namespace reexport (by provided) */ __webpack_require__.d(__webpack_exports__, "TEXTURE", function() { return __WEBPACK_IMPORTED_MODULE_1__constants_js__["_419"]; });
/* harmony namespace reexport (by provided) */ __webpack_require__.d(__webpack_exports__, "TEXTURE0", function() { return __WEBPACK_IMPORTED_MODULE_1__constants_js__["_420"]; });
/* harmony namespace reexport (by provided) */ __webpack_require__.d(__webpack_exports__, "TEXTURE1", function() { return __WEBPACK_IMPORTED_MODULE_1__constants_js__["_421"]; });
/* harmony namespace reexport (by provided) */ __webpack_require__.d(__webpack_exports__, "TEXTURE2", function() { return __WEBPACK_IMPORTED_MODULE_1__constants_js__["_432"]; });
/* harmony namespace reexport (by provided) */ __webpack_require__.d(__webpack_exports__, "TEXTURE3", function() { return __WEBPACK_IMPORTED_MODULE_1__constants_js__["_443"]; });
/* harmony namespace reexport (by provided) */ __webpack_require__.d(__webpack_exports__, "TEXTURE4", function() { return __WEBPACK_IMPORTED_MODULE_1__constants_js__["_446"]; });
/* harmony namespace reexport (by provided) */ __webpack_require__.d(__webpack_exports__, "TEXTURE5", function() { return __WEBPACK_IMPORTED_MODULE_1__constants_js__["_447"]; });
/* harmony namespace reexport (by provided) */ __webpack_require__.d(__webpack_exports__, "TEXTURE6", function() { return __WEBPACK_IMPORTED_MODULE_1__constants_js__["_448"]; });
/* harmony namespace reexport (by provided) */ __webpack_require__.d(__webpack_exports__, "TEXTURE7", function() { return __WEBPACK_IMPORTED_MODULE_1__constants_js__["_449"]; });
/* harmony namespace reexport (by provided) */ __webpack_require__.d(__webpack_exports__, "TEXTURE8", function() { return __WEBPACK_IMPORTED_MODULE_1__constants_js__["_450"]; });
/* harmony namespace reexport (by provided) */ __webpack_require__.d(__webpack_exports__, "TEXTURE9", function() { return __WEBPACK_IMPORTED_MODULE_1__constants_js__["_451"]; });
/* harmony namespace reexport (by provided) */ __webpack_require__.d(__webpack_exports__, "TEXTURE10", function() { return __WEBPACK_IMPORTED_MODULE_1__constants_js__["_422"]; });
/* harmony namespace reexport (by provided) */ __webpack_require__.d(__webpack_exports__, "TEXTURE11", function() { return __WEBPACK_IMPORTED_MODULE_1__constants_js__["_423"]; });
/* harmony namespace reexport (by provided) */ __webpack_require__.d(__webpack_exports__, "TEXTURE12", function() { return __WEBPACK_IMPORTED_MODULE_1__constants_js__["_424"]; });
/* harmony namespace reexport (by provided) */ __webpack_require__.d(__webpack_exports__, "TEXTURE13", function() { return __WEBPACK_IMPORTED_MODULE_1__constants_js__["_425"]; });
/* harmony namespace reexport (by provided) */ __webpack_require__.d(__webpack_exports__, "TEXTURE14", function() { return __WEBPACK_IMPORTED_MODULE_1__constants_js__["_426"]; });
/* harmony namespace reexport (by provided) */ __webpack_require__.d(__webpack_exports__, "TEXTURE15", function() { return __WEBPACK_IMPORTED_MODULE_1__constants_js__["_427"]; });
/* harmony namespace reexport (by provided) */ __webpack_require__.d(__webpack_exports__, "TEXTURE16", function() { return __WEBPACK_IMPORTED_MODULE_1__constants_js__["_428"]; });
/* harmony namespace reexport (by provided) */ __webpack_require__.d(__webpack_exports__, "TEXTURE17", function() { return __WEBPACK_IMPORTED_MODULE_1__constants_js__["_429"]; });
/* harmony namespace reexport (by provided) */ __webpack_require__.d(__webpack_exports__, "TEXTURE18", function() { return __WEBPACK_IMPORTED_MODULE_1__constants_js__["_430"]; });
/* harmony namespace reexport (by provided) */ __webpack_require__.d(__webpack_exports__, "TEXTURE19", function() { return __WEBPACK_IMPORTED_MODULE_1__constants_js__["_431"]; });
/* harmony namespace reexport (by provided) */ __webpack_require__.d(__webpack_exports__, "TEXTURE20", function() { return __WEBPACK_IMPORTED_MODULE_1__constants_js__["_433"]; });
/* harmony namespace reexport (by provided) */ __webpack_require__.d(__webpack_exports__, "TEXTURE21", function() { return __WEBPACK_IMPORTED_MODULE_1__constants_js__["_434"]; });
/* harmony namespace reexport (by provided) */ __webpack_require__.d(__webpack_exports__, "TEXTURE22", function() { return __WEBPACK_IMPORTED_MODULE_1__constants_js__["_435"]; });
/* harmony namespace reexport (by provided) */ __webpack_require__.d(__webpack_exports__, "TEXTURE23", function() { return __WEBPACK_IMPORTED_MODULE_1__constants_js__["_436"]; });
/* harmony namespace reexport (by provided) */ __webpack_require__.d(__webpack_exports__, "TEXTURE24", function() { return __WEBPACK_IMPORTED_MODULE_1__constants_js__["_437"]; });
/* harmony namespace reexport (by provided) */ __webpack_require__.d(__webpack_exports__, "TEXTURE25", function() { return __WEBPACK_IMPORTED_MODULE_1__constants_js__["_438"]; });
/* harmony namespace reexport (by provided) */ __webpack_require__.d(__webpack_exports__, "TEXTURE26", function() { return __WEBPACK_IMPORTED_MODULE_1__constants_js__["_439"]; });
/* harmony namespace reexport (by provided) */ __webpack_require__.d(__webpack_exports__, "TEXTURE27", function() { return __WEBPACK_IMPORTED_MODULE_1__constants_js__["_440"]; });
/* harmony namespace reexport (by provided) */ __webpack_require__.d(__webpack_exports__, "TEXTURE28", function() { return __WEBPACK_IMPORTED_MODULE_1__constants_js__["_441"]; });
/* harmony namespace reexport (by provided) */ __webpack_require__.d(__webpack_exports__, "TEXTURE29", function() { return __WEBPACK_IMPORTED_MODULE_1__constants_js__["_442"]; });
/* harmony namespace reexport (by provided) */ __webpack_require__.d(__webpack_exports__, "TEXTURE30", function() { return __WEBPACK_IMPORTED_MODULE_1__constants_js__["_444"]; });
/* harmony namespace reexport (by provided) */ __webpack_require__.d(__webpack_exports__, "TEXTURE31", function() { return __WEBPACK_IMPORTED_MODULE_1__constants_js__["_445"]; });
/* harmony namespace reexport (by provided) */ __webpack_require__.d(__webpack_exports__, "TEXTURE_2D", function() { return __WEBPACK_IMPORTED_MODULE_1__constants_js__["_452"]; });
/* harmony namespace reexport (by provided) */ __webpack_require__.d(__webpack_exports__, "TEXTURE_2D_ARRAY", function() { return __WEBPACK_IMPORTED_MODULE_1__constants_js__["_453"]; });
/* harmony namespace reexport (by provided) */ __webpack_require__.d(__webpack_exports__, "TEXTURE_3D", function() { return __WEBPACK_IMPORTED_MODULE_1__constants_js__["_454"]; });
/* harmony namespace reexport (by provided) */ __webpack_require__.d(__webpack_exports__, "TEXTURE_BASE_LEVEL", function() { return __WEBPACK_IMPORTED_MODULE_1__constants_js__["_455"]; });
/* harmony namespace reexport (by provided) */ __webpack_require__.d(__webpack_exports__, "TEXTURE_BINDING_2D", function() { return __WEBPACK_IMPORTED_MODULE_1__constants_js__["_456"]; });
/* harmony namespace reexport (by provided) */ __webpack_require__.d(__webpack_exports__, "TEXTURE_BINDING_2D_ARRAY", function() { return __WEBPACK_IMPORTED_MODULE_1__constants_js__["_457"]; });
/* harmony namespace reexport (by provided) */ __webpack_require__.d(__webpack_exports__, "TEXTURE_BINDING_3D", function() { return __WEBPACK_IMPORTED_MODULE_1__constants_js__["_458"]; });
/* harmony namespace reexport (by provided) */ __webpack_require__.d(__webpack_exports__, "TEXTURE_BINDING_CUBE_MAP", function() { return __WEBPACK_IMPORTED_MODULE_1__constants_js__["_459"]; });
/* harmony namespace reexport (by provided) */ __webpack_require__.d(__webpack_exports__, "TEXTURE_COMPARE_FUNC", function() { return __WEBPACK_IMPORTED_MODULE_1__constants_js__["_460"]; });
/* harmony namespace reexport (by provided) */ __webpack_require__.d(__webpack_exports__, "TEXTURE_COMPARE_MODE", function() { return __WEBPACK_IMPORTED_MODULE_1__constants_js__["_461"]; });
/* harmony namespace reexport (by provided) */ __webpack_require__.d(__webpack_exports__, "TEXTURE_CUBE_MAP", function() { return __WEBPACK_IMPORTED_MODULE_1__constants_js__["_462"]; });
/* harmony namespace reexport (by provided) */ __webpack_require__.d(__webpack_exports__, "TEXTURE_CUBE_MAP_NEGATIVE_X", function() { return __WEBPACK_IMPORTED_MODULE_1__constants_js__["_463"]; });
/* harmony namespace reexport (by provided) */ __webpack_require__.d(__webpack_exports__, "TEXTURE_CUBE_MAP_NEGATIVE_Y", function() { return __WEBPACK_IMPORTED_MODULE_1__constants_js__["_464"]; });
/* harmony namespace reexport (by provided) */ __webpack_require__.d(__webpack_exports__, "TEXTURE_CUBE_MAP_NEGATIVE_Z", function() { return __WEBPACK_IMPORTED_MODULE_1__constants_js__["_465"]; });
/* harmony namespace reexport (by provided) */ __webpack_require__.d(__webpack_exports__, "TEXTURE_CUBE_MAP_POSITIVE_X", function() { return __WEBPACK_IMPORTED_MODULE_1__constants_js__["_466"]; });
/* harmony namespace reexport (by provided) */ __webpack_require__.d(__webpack_exports__, "TEXTURE_CUBE_MAP_POSITIVE_Y", function() { return __WEBPACK_IMPORTED_MODULE_1__constants_js__["_467"]; });
/* harmony namespace reexport (by provided) */ __webpack_require__.d(__webpack_exports__, "TEXTURE_CUBE_MAP_POSITIVE_Z", function() { return __WEBPACK_IMPORTED_MODULE_1__constants_js__["_468"]; });
/* harmony namespace reexport (by provided) */ __webpack_require__.d(__webpack_exports__, "TEXTURE_IMMUTABLE_FORMAT", function() { return __WEBPACK_IMPORTED_MODULE_1__constants_js__["_469"]; });
/* harmony namespace reexport (by provided) */ __webpack_require__.d(__webpack_exports__, "TEXTURE_IMMUTABLE_LEVELS", function() { return __WEBPACK_IMPORTED_MODULE_1__constants_js__["_470"]; });
/* harmony namespace reexport (by provided) */ __webpack_require__.d(__webpack_exports__, "TEXTURE_MAG_FILTER", function() { return __WEBPACK_IMPORTED_MODULE_1__constants_js__["_471"]; });
/* harmony namespace reexport (by provided) */ __webpack_require__.d(__webpack_exports__, "TEXTURE_MAX_LEVEL", function() { return __WEBPACK_IMPORTED_MODULE_1__constants_js__["_472"]; });
/* harmony namespace reexport (by provided) */ __webpack_require__.d(__webpack_exports__, "TEXTURE_MAX_LOD", function() { return __WEBPACK_IMPORTED_MODULE_1__constants_js__["_473"]; });
/* harmony namespace reexport (by provided) */ __webpack_require__.d(__webpack_exports__, "TEXTURE_MIN_FILTER", function() { return __WEBPACK_IMPORTED_MODULE_1__constants_js__["_474"]; });
/* harmony namespace reexport (by provided) */ __webpack_require__.d(__webpack_exports__, "TEXTURE_MIN_LOD", function() { return __WEBPACK_IMPORTED_MODULE_1__constants_js__["_475"]; });
/* harmony namespace reexport (by provided) */ __webpack_require__.d(__webpack_exports__, "TEXTURE_WRAP_R", function() { return __WEBPACK_IMPORTED_MODULE_1__constants_js__["_476"]; });
/* harmony namespace reexport (by provided) */ __webpack_require__.d(__webpack_exports__, "TEXTURE_WRAP_S", function() { return __WEBPACK_IMPORTED_MODULE_1__constants_js__["_477"]; });
/* harmony namespace reexport (by provided) */ __webpack_require__.d(__webpack_exports__, "TEXTURE_WRAP_T", function() { return __WEBPACK_IMPORTED_MODULE_1__constants_js__["_478"]; });
/* harmony namespace reexport (by provided) */ __webpack_require__.d(__webpack_exports__, "TIMEOUT_EXPIRED", function() { return __WEBPACK_IMPORTED_MODULE_1__constants_js__["_479"]; });
/* harmony namespace reexport (by provided) */ __webpack_require__.d(__webpack_exports__, "TIMEOUT_IGNORED", function() { return __WEBPACK_IMPORTED_MODULE_1__constants_js__["_480"]; });
/* harmony namespace reexport (by provided) */ __webpack_require__.d(__webpack_exports__, "TRANSFORM_FEEDBACK", function() { return __WEBPACK_IMPORTED_MODULE_1__constants_js__["_481"]; });
/* harmony namespace reexport (by provided) */ __webpack_require__.d(__webpack_exports__, "TRANSFORM_FEEDBACK_ACTIVE", function() { return __WEBPACK_IMPORTED_MODULE_1__constants_js__["_482"]; });
/* harmony namespace reexport (by provided) */ __webpack_require__.d(__webpack_exports__, "TRANSFORM_FEEDBACK_BINDING", function() { return __WEBPACK_IMPORTED_MODULE_1__constants_js__["_483"]; });
/* harmony namespace reexport (by provided) */ __webpack_require__.d(__webpack_exports__, "TRANSFORM_FEEDBACK_BUFFER", function() { return __WEBPACK_IMPORTED_MODULE_1__constants_js__["_484"]; });
/* harmony namespace reexport (by provided) */ __webpack_require__.d(__webpack_exports__, "TRANSFORM_FEEDBACK_BUFFER_BINDING", function() { return __WEBPACK_IMPORTED_MODULE_1__constants_js__["_485"]; });
/* harmony namespace reexport (by provided) */ __webpack_require__.d(__webpack_exports__, "TRANSFORM_FEEDBACK_BUFFER_MODE", function() { return __WEBPACK_IMPORTED_MODULE_1__constants_js__["_486"]; });
/* harmony namespace reexport (by provided) */ __webpack_require__.d(__webpack_exports__, "TRANSFORM_FEEDBACK_BUFFER_SIZE", function() { return __WEBPACK_IMPORTED_MODULE_1__constants_js__["_487"]; });
/* harmony namespace reexport (by provided) */ __webpack_require__.d(__webpack_exports__, "TRANSFORM_FEEDBACK_BUFFER_START", function() { return __WEBPACK_IMPORTED_MODULE_1__constants_js__["_488"]; });
/* harmony namespace reexport (by provided) */ __webpack_require__.d(__webpack_exports__, "TRANSFORM_FEEDBACK_PAUSED", function() { return __WEBPACK_IMPORTED_MODULE_1__constants_js__["_489"]; });
/* harmony namespace reexport (by provided) */ __webpack_require__.d(__webpack_exports__, "TRANSFORM_FEEDBACK_PRIMITIVES_WRITTEN", function() { return __WEBPACK_IMPORTED_MODULE_1__constants_js__["_490"]; });
/* harmony namespace reexport (by provided) */ __webpack_require__.d(__webpack_exports__, "TRANSFORM_FEEDBACK_VARYINGS", function() { return __WEBPACK_IMPORTED_MODULE_1__constants_js__["_491"]; });
/* harmony namespace reexport (by provided) */ __webpack_require__.d(__webpack_exports__, "TRIANGLES", function() { return __WEBPACK_IMPORTED_MODULE_1__constants_js__["_492"]; });
/* harmony namespace reexport (by provided) */ __webpack_require__.d(__webpack_exports__, "TRIANGLE_FAN", function() { return __WEBPACK_IMPORTED_MODULE_1__constants_js__["_493"]; });
/* harmony namespace reexport (by provided) */ __webpack_require__.d(__webpack_exports__, "TRIANGLE_STRIP", function() { return __WEBPACK_IMPORTED_MODULE_1__constants_js__["_494"]; });
/* harmony namespace reexport (by provided) */ __webpack_require__.d(__webpack_exports__, "UNIFORM_ARRAY_STRIDE", function() { return __WEBPACK_IMPORTED_MODULE_1__constants_js__["_496"]; });
/* harmony namespace reexport (by provided) */ __webpack_require__.d(__webpack_exports__, "UNIFORM_BLOCK_ACTIVE_UNIFORMS", function() { return __WEBPACK_IMPORTED_MODULE_1__constants_js__["_497"]; });
/* harmony namespace reexport (by provided) */ __webpack_require__.d(__webpack_exports__, "UNIFORM_BLOCK_ACTIVE_UNIFORM_INDICES", function() { return __WEBPACK_IMPORTED_MODULE_1__constants_js__["_498"]; });
/* harmony namespace reexport (by provided) */ __webpack_require__.d(__webpack_exports__, "UNIFORM_BLOCK_BINDING", function() { return __WEBPACK_IMPORTED_MODULE_1__constants_js__["_499"]; });
/* harmony namespace reexport (by provided) */ __webpack_require__.d(__webpack_exports__, "UNIFORM_BLOCK_DATA_SIZE", function() { return __WEBPACK_IMPORTED_MODULE_1__constants_js__["_500"]; });
/* harmony namespace reexport (by provided) */ __webpack_require__.d(__webpack_exports__, "UNIFORM_BLOCK_INDEX", function() { return __WEBPACK_IMPORTED_MODULE_1__constants_js__["_501"]; });
/* harmony namespace reexport (by provided) */ __webpack_require__.d(__webpack_exports__, "UNIFORM_BLOCK_REFERENCED_BY_FRAGMENT_SHADER", function() { return __WEBPACK_IMPORTED_MODULE_1__constants_js__["_502"]; });
/* harmony namespace reexport (by provided) */ __webpack_require__.d(__webpack_exports__, "UNIFORM_BLOCK_REFERENCED_BY_VERTEX_SHADER", function() { return __WEBPACK_IMPORTED_MODULE_1__constants_js__["_503"]; });
/* harmony namespace reexport (by provided) */ __webpack_require__.d(__webpack_exports__, "UNIFORM_BUFFER", function() { return __WEBPACK_IMPORTED_MODULE_1__constants_js__["_504"]; });
/* harmony namespace reexport (by provided) */ __webpack_require__.d(__webpack_exports__, "UNIFORM_BUFFER_BINDING", function() { return __WEBPACK_IMPORTED_MODULE_1__constants_js__["_505"]; });
/* harmony namespace reexport (by provided) */ __webpack_require__.d(__webpack_exports__, "UNIFORM_BUFFER_OFFSET_ALIGNMENT", function() { return __WEBPACK_IMPORTED_MODULE_1__constants_js__["_506"]; });
/* harmony namespace reexport (by provided) */ __webpack_require__.d(__webpack_exports__, "UNIFORM_BUFFER_SIZE", function() { return __WEBPACK_IMPORTED_MODULE_1__constants_js__["_507"]; });
/* harmony namespace reexport (by provided) */ __webpack_require__.d(__webpack_exports__, "UNIFORM_BUFFER_START", function() { return __WEBPACK_IMPORTED_MODULE_1__constants_js__["_508"]; });
/* harmony namespace reexport (by provided) */ __webpack_require__.d(__webpack_exports__, "UNIFORM_IS_ROW_MAJOR", function() { return __WEBPACK_IMPORTED_MODULE_1__constants_js__["_509"]; });
/* harmony namespace reexport (by provided) */ __webpack_require__.d(__webpack_exports__, "UNIFORM_MATRIX_STRIDE", function() { return __WEBPACK_IMPORTED_MODULE_1__constants_js__["_510"]; });
/* harmony namespace reexport (by provided) */ __webpack_require__.d(__webpack_exports__, "UNIFORM_OFFSET", function() { return __WEBPACK_IMPORTED_MODULE_1__constants_js__["_511"]; });
/* harmony namespace reexport (by provided) */ __webpack_require__.d(__webpack_exports__, "UNIFORM_SIZE", function() { return __WEBPACK_IMPORTED_MODULE_1__constants_js__["_512"]; });
/* harmony namespace reexport (by provided) */ __webpack_require__.d(__webpack_exports__, "UNIFORM_TYPE", function() { return __WEBPACK_IMPORTED_MODULE_1__constants_js__["_513"]; });
/* harmony namespace reexport (by provided) */ __webpack_require__.d(__webpack_exports__, "UNPACK_ALIGNMENT", function() { return __WEBPACK_IMPORTED_MODULE_1__constants_js__["_514"]; });
/* harmony namespace reexport (by provided) */ __webpack_require__.d(__webpack_exports__, "UNPACK_COLORSPACE_CONVERSION_WEBGL", function() { return __WEBPACK_IMPORTED_MODULE_1__constants_js__["_515"]; });
/* harmony namespace reexport (by provided) */ __webpack_require__.d(__webpack_exports__, "UNPACK_FLIP_Y_WEBGL", function() { return __WEBPACK_IMPORTED_MODULE_1__constants_js__["_516"]; });
/* harmony namespace reexport (by provided) */ __webpack_require__.d(__webpack_exports__, "UNPACK_IMAGE_HEIGHT", function() { return __WEBPACK_IMPORTED_MODULE_1__constants_js__["_517"]; });
/* harmony namespace reexport (by provided) */ __webpack_require__.d(__webpack_exports__, "UNPACK_PREMULTIPLY_ALPHA_WEBGL", function() { return __WEBPACK_IMPORTED_MODULE_1__constants_js__["_518"]; });
/* harmony namespace reexport (by provided) */ __webpack_require__.d(__webpack_exports__, "UNPACK_ROW_LENGTH", function() { return __WEBPACK_IMPORTED_MODULE_1__constants_js__["_519"]; });
/* harmony namespace reexport (by provided) */ __webpack_require__.d(__webpack_exports__, "UNPACK_SKIP_IMAGES", function() { return __WEBPACK_IMPORTED_MODULE_1__constants_js__["_520"]; });
/* harmony namespace reexport (by provided) */ __webpack_require__.d(__webpack_exports__, "UNPACK_SKIP_PIXELS", function() { return __WEBPACK_IMPORTED_MODULE_1__constants_js__["_521"]; });
/* harmony namespace reexport (by provided) */ __webpack_require__.d(__webpack_exports__, "UNPACK_SKIP_ROWS", function() { return __WEBPACK_IMPORTED_MODULE_1__constants_js__["_522"]; });
/* harmony namespace reexport (by provided) */ __webpack_require__.d(__webpack_exports__, "UNSIGNALED", function() { return __WEBPACK_IMPORTED_MODULE_1__constants_js__["_523"]; });
/* harmony namespace reexport (by provided) */ __webpack_require__.d(__webpack_exports__, "UNSIGNED_BYTE", function() { return __WEBPACK_IMPORTED_MODULE_1__constants_js__["_524"]; });
/* harmony namespace reexport (by provided) */ __webpack_require__.d(__webpack_exports__, "UNSIGNED_INT", function() { return __WEBPACK_IMPORTED_MODULE_1__constants_js__["_525"]; });
/* harmony namespace reexport (by provided) */ __webpack_require__.d(__webpack_exports__, "UNSIGNED_INT_2_10_10_10_REV", function() { return __WEBPACK_IMPORTED_MODULE_1__constants_js__["_528"]; });
/* harmony namespace reexport (by provided) */ __webpack_require__.d(__webpack_exports__, "UNSIGNED_INT_5_9_9_9_REV", function() { return __WEBPACK_IMPORTED_MODULE_1__constants_js__["_529"]; });
/* harmony namespace reexport (by provided) */ __webpack_require__.d(__webpack_exports__, "UNSIGNED_INT_10F_11F_11F_REV", function() { return __WEBPACK_IMPORTED_MODULE_1__constants_js__["_526"]; });
/* harmony namespace reexport (by provided) */ __webpack_require__.d(__webpack_exports__, "UNSIGNED_INT_24_8", function() { return __WEBPACK_IMPORTED_MODULE_1__constants_js__["_527"]; });
/* harmony namespace reexport (by provided) */ __webpack_require__.d(__webpack_exports__, "UNSIGNED_INT_SAMPLER_2D", function() { return __WEBPACK_IMPORTED_MODULE_1__constants_js__["_530"]; });
/* harmony namespace reexport (by provided) */ __webpack_require__.d(__webpack_exports__, "UNSIGNED_INT_SAMPLER_2D_ARRAY", function() { return __WEBPACK_IMPORTED_MODULE_1__constants_js__["_531"]; });
/* harmony namespace reexport (by provided) */ __webpack_require__.d(__webpack_exports__, "UNSIGNED_INT_SAMPLER_3D", function() { return __WEBPACK_IMPORTED_MODULE_1__constants_js__["_532"]; });
/* harmony namespace reexport (by provided) */ __webpack_require__.d(__webpack_exports__, "UNSIGNED_INT_SAMPLER_CUBE", function() { return __WEBPACK_IMPORTED_MODULE_1__constants_js__["_533"]; });
/* harmony namespace reexport (by provided) */ __webpack_require__.d(__webpack_exports__, "UNSIGNED_INT_VEC2", function() { return __WEBPACK_IMPORTED_MODULE_1__constants_js__["_534"]; });
/* harmony namespace reexport (by provided) */ __webpack_require__.d(__webpack_exports__, "UNSIGNED_INT_VEC3", function() { return __WEBPACK_IMPORTED_MODULE_1__constants_js__["_535"]; });
/* harmony namespace reexport (by provided) */ __webpack_require__.d(__webpack_exports__, "UNSIGNED_INT_VEC4", function() { return __WEBPACK_IMPORTED_MODULE_1__constants_js__["_536"]; });
/* harmony namespace reexport (by provided) */ __webpack_require__.d(__webpack_exports__, "UNSIGNED_NORMALIZED", function() { return __WEBPACK_IMPORTED_MODULE_1__constants_js__["_537"]; });
/* harmony namespace reexport (by provided) */ __webpack_require__.d(__webpack_exports__, "UNSIGNED_SHORT", function() { return __WEBPACK_IMPORTED_MODULE_1__constants_js__["_538"]; });
/* harmony namespace reexport (by provided) */ __webpack_require__.d(__webpack_exports__, "UNSIGNED_SHORT_4_4_4_4", function() { return __WEBPACK_IMPORTED_MODULE_1__constants_js__["_539"]; });
/* harmony namespace reexport (by provided) */ __webpack_require__.d(__webpack_exports__, "UNSIGNED_SHORT_5_5_5_1", function() { return __WEBPACK_IMPORTED_MODULE_1__constants_js__["_540"]; });
/* harmony namespace reexport (by provided) */ __webpack_require__.d(__webpack_exports__, "UNSIGNED_SHORT_5_6_5", function() { return __WEBPACK_IMPORTED_MODULE_1__constants_js__["_541"]; });
/* harmony namespace reexport (by provided) */ __webpack_require__.d(__webpack_exports__, "VALIDATE_STATUS", function() { return __WEBPACK_IMPORTED_MODULE_1__constants_js__["_542"]; });
/* harmony namespace reexport (by provided) */ __webpack_require__.d(__webpack_exports__, "VENDOR", function() { return __WEBPACK_IMPORTED_MODULE_1__constants_js__["_543"]; });
/* harmony namespace reexport (by provided) */ __webpack_require__.d(__webpack_exports__, "VERSION", function() { return __WEBPACK_IMPORTED_MODULE_1__constants_js__["_544"]; });
/* harmony namespace reexport (by provided) */ __webpack_require__.d(__webpack_exports__, "VERTEX_ARRAY_BINDING", function() { return __WEBPACK_IMPORTED_MODULE_1__constants_js__["_545"]; });
/* harmony namespace reexport (by provided) */ __webpack_require__.d(__webpack_exports__, "VERTEX_ATTRIB_ARRAY_BUFFER_BINDING", function() { return __WEBPACK_IMPORTED_MODULE_1__constants_js__["_546"]; });
/* harmony namespace reexport (by provided) */ __webpack_require__.d(__webpack_exports__, "VERTEX_ATTRIB_ARRAY_DIVISOR", function() { return __WEBPACK_IMPORTED_MODULE_1__constants_js__["_547"]; });
/* harmony namespace reexport (by provided) */ __webpack_require__.d(__webpack_exports__, "VERTEX_ATTRIB_ARRAY_ENABLED", function() { return __WEBPACK_IMPORTED_MODULE_1__constants_js__["_548"]; });
/* harmony namespace reexport (by provided) */ __webpack_require__.d(__webpack_exports__, "VERTEX_ATTRIB_ARRAY_INTEGER", function() { return __WEBPACK_IMPORTED_MODULE_1__constants_js__["_549"]; });
/* harmony namespace reexport (by provided) */ __webpack_require__.d(__webpack_exports__, "VERTEX_ATTRIB_ARRAY_NORMALIZED", function() { return __WEBPACK_IMPORTED_MODULE_1__constants_js__["_550"]; });
/* harmony namespace reexport (by provided) */ __webpack_require__.d(__webpack_exports__, "VERTEX_ATTRIB_ARRAY_POINTER", function() { return __WEBPACK_IMPORTED_MODULE_1__constants_js__["_551"]; });
/* harmony namespace reexport (by provided) */ __webpack_require__.d(__webpack_exports__, "VERTEX_ATTRIB_ARRAY_SIZE", function() { return __WEBPACK_IMPORTED_MODULE_1__constants_js__["_552"]; });
/* harmony namespace reexport (by provided) */ __webpack_require__.d(__webpack_exports__, "VERTEX_ATTRIB_ARRAY_STRIDE", function() { return __WEBPACK_IMPORTED_MODULE_1__constants_js__["_553"]; });
/* harmony namespace reexport (by provided) */ __webpack_require__.d(__webpack_exports__, "VERTEX_ATTRIB_ARRAY_TYPE", function() { return __WEBPACK_IMPORTED_MODULE_1__constants_js__["_554"]; });
/* harmony namespace reexport (by provided) */ __webpack_require__.d(__webpack_exports__, "VERTEX_SHADER", function() { return __WEBPACK_IMPORTED_MODULE_1__constants_js__["_555"]; });
/* harmony namespace reexport (by provided) */ __webpack_require__.d(__webpack_exports__, "VIEWPORT", function() { return __WEBPACK_IMPORTED_MODULE_1__constants_js__["_556"]; });
/* harmony namespace reexport (by provided) */ __webpack_require__.d(__webpack_exports__, "WAIT_FAILED", function() { return __WEBPACK_IMPORTED_MODULE_1__constants_js__["_557"]; });
/* harmony namespace reexport (by provided) */ __webpack_require__.d(__webpack_exports__, "ZERO", function() { return __WEBPACK_IMPORTED_MODULE_1__constants_js__["_559"]; });
/* harmony namespace reexport (by provided) */ __webpack_require__.d(__webpack_exports__, "COMPRESSED_RGB_S3TC_DXT1_EXT", function() { return __WEBPACK_IMPORTED_MODULE_1__constants_js__["_32"]; });
/* harmony namespace reexport (by provided) */ __webpack_require__.d(__webpack_exports__, "COMPRESSED_RGBA_S3TC_DXT1_EXT", function() { return __WEBPACK_IMPORTED_MODULE_1__constants_js__["_27"]; });
/* harmony namespace reexport (by provided) */ __webpack_require__.d(__webpack_exports__, "COMPRESSED_RGBA_S3TC_DXT3_EXT", function() { return __WEBPACK_IMPORTED_MODULE_1__constants_js__["_28"]; });
/* harmony namespace reexport (by provided) */ __webpack_require__.d(__webpack_exports__, "COMPRESSED_RGBA_S3TC_DXT5_EXT", function() { return __WEBPACK_IMPORTED_MODULE_1__constants_js__["_29"]; });
/* harmony namespace reexport (by provided) */ __webpack_require__.d(__webpack_exports__, "COMPRESSED_SRGB_S3TC_DXT1_EXT", function() { return __WEBPACK_IMPORTED_MODULE_1__constants_js__["_55"]; });
/* harmony namespace reexport (by provided) */ __webpack_require__.d(__webpack_exports__, "COMPRESSED_SRGB_ALPHA_S3TC_DXT1_EXT", function() { return __WEBPACK_IMPORTED_MODULE_1__constants_js__["_52"]; });
/* harmony namespace reexport (by provided) */ __webpack_require__.d(__webpack_exports__, "COMPRESSED_SRGB_ALPHA_S3TC_DXT3_EXT", function() { return __WEBPACK_IMPORTED_MODULE_1__constants_js__["_53"]; });
/* harmony namespace reexport (by provided) */ __webpack_require__.d(__webpack_exports__, "COMPRESSED_SRGB_ALPHA_S3TC_DXT5_EXT", function() { return __WEBPACK_IMPORTED_MODULE_1__constants_js__["_54"]; });
/* harmony namespace reexport (by provided) */ __webpack_require__.d(__webpack_exports__, "COMPRESSED_R11_EAC", function() { return __WEBPACK_IMPORTED_MODULE_1__constants_js__["_6"]; });
/* harmony namespace reexport (by provided) */ __webpack_require__.d(__webpack_exports__, "COMPRESSED_SIGNED_R11_EAC", function() { return __WEBPACK_IMPORTED_MODULE_1__constants_js__["_33"]; });
/* harmony namespace reexport (by provided) */ __webpack_require__.d(__webpack_exports__, "COMPRESSED_RG11_EAC", function() { return __WEBPACK_IMPORTED_MODULE_1__constants_js__["_7"]; });
/* harmony namespace reexport (by provided) */ __webpack_require__.d(__webpack_exports__, "COMPRESSED_SIGNED_RG11_EAC", function() { return __WEBPACK_IMPORTED_MODULE_1__constants_js__["_34"]; });
/* harmony namespace reexport (by provided) */ __webpack_require__.d(__webpack_exports__, "COMPRESSED_RGB8_ETC2", function() { return __WEBPACK_IMPORTED_MODULE_1__constants_js__["_8"]; });
/* harmony namespace reexport (by provided) */ __webpack_require__.d(__webpack_exports__, "COMPRESSED_SRGB8_ETC2", function() { return __WEBPACK_IMPORTED_MODULE_1__constants_js__["_50"]; });
/* harmony namespace reexport (by provided) */ __webpack_require__.d(__webpack_exports__, "COMPRESSED_RGB8_PUNCHTHROUGH_ALPHA1_ETC2", function() { return __WEBPACK_IMPORTED_MODULE_1__constants_js__["_9"]; });
/* harmony namespace reexport (by provided) */ __webpack_require__.d(__webpack_exports__, "COMPRESSED_SRGB8_PUNCHTHROUGH_ALPHA1_ETC2", function() { return __WEBPACK_IMPORTED_MODULE_1__constants_js__["_51"]; });
/* harmony namespace reexport (by provided) */ __webpack_require__.d(__webpack_exports__, "COMPRESSED_RGBA8_ETC2_EAC", function() { return __WEBPACK_IMPORTED_MODULE_1__constants_js__["_10"]; });
/* harmony namespace reexport (by provided) */ __webpack_require__.d(__webpack_exports__, "COMPRESSED_SRGB8_ALPHA8_ETC2_EAC", function() { return __WEBPACK_IMPORTED_MODULE_1__constants_js__["_49"]; });
/* harmony namespace reexport (by provided) */ __webpack_require__.d(__webpack_exports__, "COMPRESSED_RGB_PVRTC_4BPPV1_IMG", function() { return __WEBPACK_IMPORTED_MODULE_1__constants_js__["_31"]; });
/* harmony namespace reexport (by provided) */ __webpack_require__.d(__webpack_exports__, "COMPRESSED_RGB_PVRTC_2BPPV1_IMG", function() { return __WEBPACK_IMPORTED_MODULE_1__constants_js__["_30"]; });
/* harmony namespace reexport (by provided) */ __webpack_require__.d(__webpack_exports__, "COMPRESSED_RGBA_PVRTC_4BPPV1_IMG", function() { return __WEBPACK_IMPORTED_MODULE_1__constants_js__["_26"]; });
/* harmony namespace reexport (by provided) */ __webpack_require__.d(__webpack_exports__, "COMPRESSED_RGBA_PVRTC_2BPPV1_IMG", function() { return __WEBPACK_IMPORTED_MODULE_1__constants_js__["_25"]; });
/* harmony namespace reexport (by provided) */ __webpack_require__.d(__webpack_exports__, "COMPRESSED_RGBA_ASTC_4x4_KHR", function() { return __WEBPACK_IMPORTED_MODULE_1__constants_js__["_17"]; });
/* harmony namespace reexport (by provided) */ __webpack_require__.d(__webpack_exports__, "COMPRESSED_RGBA_ASTC_5x4_KHR", function() { return __WEBPACK_IMPORTED_MODULE_1__constants_js__["_18"]; });
/* harmony namespace reexport (by provided) */ __webpack_require__.d(__webpack_exports__, "COMPRESSED_RGBA_ASTC_5x5_KHR", function() { return __WEBPACK_IMPORTED_MODULE_1__constants_js__["_19"]; });
/* harmony namespace reexport (by provided) */ __webpack_require__.d(__webpack_exports__, "COMPRESSED_RGBA_ASTC_6x5_KHR", function() { return __WEBPACK_IMPORTED_MODULE_1__constants_js__["_20"]; });
/* harmony namespace reexport (by provided) */ __webpack_require__.d(__webpack_exports__, "COMPRESSED_RGBA_ASTC_6x6_KHR", function() { return __WEBPACK_IMPORTED_MODULE_1__constants_js__["_21"]; });
/* harmony namespace reexport (by provided) */ __webpack_require__.d(__webpack_exports__, "COMPRESSED_RGBA_ASTC_8x5_KHR", function() { return __WEBPACK_IMPORTED_MODULE_1__constants_js__["_22"]; });
/* harmony namespace reexport (by provided) */ __webpack_require__.d(__webpack_exports__, "COMPRESSED_RGBA_ASTC_8x6_KHR", function() { return __WEBPACK_IMPORTED_MODULE_1__constants_js__["_23"]; });
/* harmony namespace reexport (by provided) */ __webpack_require__.d(__webpack_exports__, "COMPRESSED_RGBA_ASTC_8x8_KHR", function() { return __WEBPACK_IMPORTED_MODULE_1__constants_js__["_24"]; });
/* harmony namespace reexport (by provided) */ __webpack_require__.d(__webpack_exports__, "COMPRESSED_RGBA_ASTC_10x5_KHR", function() { return __WEBPACK_IMPORTED_MODULE_1__constants_js__["_12"]; });
/* harmony namespace reexport (by provided) */ __webpack_require__.d(__webpack_exports__, "COMPRESSED_RGBA_ASTC_10x6_KHR", function() { return __WEBPACK_IMPORTED_MODULE_1__constants_js__["_13"]; });
/* harmony namespace reexport (by provided) */ __webpack_require__.d(__webpack_exports__, "COMPRESSED_RGBA_ASTC_10x8_KHR", function() { return __WEBPACK_IMPORTED_MODULE_1__constants_js__["_14"]; });
/* harmony namespace reexport (by provided) */ __webpack_require__.d(__webpack_exports__, "COMPRESSED_RGBA_ASTC_10x10_KHR", function() { return __WEBPACK_IMPORTED_MODULE_1__constants_js__["_11"]; });
/* harmony namespace reexport (by provided) */ __webpack_require__.d(__webpack_exports__, "COMPRESSED_RGBA_ASTC_12x10_KHR", function() { return __WEBPACK_IMPORTED_MODULE_1__constants_js__["_15"]; });
/* harmony namespace reexport (by provided) */ __webpack_require__.d(__webpack_exports__, "COMPRESSED_RGBA_ASTC_12x12_KHR", function() { return __WEBPACK_IMPORTED_MODULE_1__constants_js__["_16"]; });
/* harmony namespace reexport (by provided) */ __webpack_require__.d(__webpack_exports__, "COMPRESSED_SRGB8_ALPHA8_ASTC_4x4_KHR", function() { return __WEBPACK_IMPORTED_MODULE_1__constants_js__["_41"]; });
/* harmony namespace reexport (by provided) */ __webpack_require__.d(__webpack_exports__, "COMPRESSED_SRGB8_ALPHA8_ASTC_5x4_KHR", function() { return __WEBPACK_IMPORTED_MODULE_1__constants_js__["_42"]; });
/* harmony namespace reexport (by provided) */ __webpack_require__.d(__webpack_exports__, "COMPRESSED_SRGB8_ALPHA8_ASTC_5x5_KHR", function() { return __WEBPACK_IMPORTED_MODULE_1__constants_js__["_43"]; });
/* harmony namespace reexport (by provided) */ __webpack_require__.d(__webpack_exports__, "COMPRESSED_SRGB8_ALPHA8_ASTC_6x5_KHR", function() { return __WEBPACK_IMPORTED_MODULE_1__constants_js__["_44"]; });
/* harmony namespace reexport (by provided) */ __webpack_require__.d(__webpack_exports__, "COMPRESSED_SRGB8_ALPHA8_ASTC_6x6_KHR", function() { return __WEBPACK_IMPORTED_MODULE_1__constants_js__["_45"]; });
/* harmony namespace reexport (by provided) */ __webpack_require__.d(__webpack_exports__, "COMPRESSED_SRGB8_ALPHA8_ASTC_8x5_KHR", function() { return __WEBPACK_IMPORTED_MODULE_1__constants_js__["_46"]; });
/* harmony namespace reexport (by provided) */ __webpack_require__.d(__webpack_exports__, "COMPRESSED_SRGB8_ALPHA8_ASTC_8x6_KHR", function() { return __WEBPACK_IMPORTED_MODULE_1__constants_js__["_47"]; });
/* harmony namespace reexport (by provided) */ __webpack_require__.d(__webpack_exports__, "COMPRESSED_SRGB8_ALPHA8_ASTC_8x8_KHR", function() { return __WEBPACK_IMPORTED_MODULE_1__constants_js__["_48"]; });
/* harmony namespace reexport (by provided) */ __webpack_require__.d(__webpack_exports__, "COMPRESSED_SRGB8_ALPHA8_ASTC_10x5_KHR", function() { return __WEBPACK_IMPORTED_MODULE_1__constants_js__["_36"]; });
/* harmony namespace reexport (by provided) */ __webpack_require__.d(__webpack_exports__, "COMPRESSED_SRGB8_ALPHA8_ASTC_10x6_KHR", function() { return __WEBPACK_IMPORTED_MODULE_1__constants_js__["_37"]; });
/* harmony namespace reexport (by provided) */ __webpack_require__.d(__webpack_exports__, "COMPRESSED_SRGB8_ALPHA8_ASTC_10x8_KHR", function() { return __WEBPACK_IMPORTED_MODULE_1__constants_js__["_38"]; });
/* harmony namespace reexport (by provided) */ __webpack_require__.d(__webpack_exports__, "COMPRESSED_SRGB8_ALPHA8_ASTC_10x10_KHR", function() { return __WEBPACK_IMPORTED_MODULE_1__constants_js__["_35"]; });
/* harmony namespace reexport (by provided) */ __webpack_require__.d(__webpack_exports__, "COMPRESSED_SRGB8_ALPHA8_ASTC_12x10_KHR", function() { return __WEBPACK_IMPORTED_MODULE_1__constants_js__["_39"]; });
/* harmony namespace reexport (by provided) */ __webpack_require__.d(__webpack_exports__, "COMPRESSED_SRGB8_ALPHA8_ASTC_12x12_KHR", function() { return __WEBPACK_IMPORTED_MODULE_1__constants_js__["_40"]; });
/* harmony namespace reexport (by provided) */ __webpack_require__.d(__webpack_exports__, "TYPE_SIZE", function() { return __WEBPACK_IMPORTED_MODULE_1__constants_js__["_495"]; });
/* harmony namespace reexport (by provided) */ __webpack_require__.d(__webpack_exports__, "WEBGL_INFO", function() { return __WEBPACK_IMPORTED_MODULE_1__constants_js__["_558"]; });
/* harmony namespace reexport (by provided) */ __webpack_require__.d(__webpack_exports__, "DUMMY_OBJECT", function() { return __WEBPACK_IMPORTED_MODULE_1__constants_js__["_113"]; });
///////////////////////////////////////////////////////////////////////////////////
// The MIT License (MIT)
//
// Copyright (c) 2017 Tarek Sherif
//
// Permission is hereby granted, free of charge, to any person obtaining a copy of
// this software and associated documentation files (the "Software"), to deal in
// the Software without restriction, including without limitation the rights to
// use, copy, modify, merge, publish, distribute, sublicense, and/or sell copies of
// the Software, and to permit persons to whom the Software is furnished to do so,
// subject to the following conditions:
//
// The above copyright notice and this permission notice shall be included in all
// copies or substantial portions of the Software.
//
// THE SOFTWARE IS PROVIDED "AS IS", WITHOUT WARRANTY OF ANY KIND, EXPRESS OR
// IMPLIED, INCLUDING BUT NOT LIMITED TO THE WARRANTIES OF MERCHANTABILITY, FITNESS
// FOR A PARTICULAR PURPOSE AND NONINFRINGEMENT. IN NO EVENT SHALL THE AUTHORS OR
// COPYRIGHT HOLDERS BE LIABLE FOR ANY CLAIM, DAMAGES OR OTHER LIABILITY, WHETHER
// IN AN ACTION OF CONTRACT, TORT OR OTHERWISE, ARISING FROM, OUT OF OR IN
// CONNECTION WITH THE SOFTWARE OR THE USE OR OTHER DEALINGS IN THE SOFTWARE.
///////////////////////////////////////////////////////////////////////////////////



/**
    Global PicoGL module. For convenience, all WebGL enums are stored
    as properties of PicoGL (e.g. PicoGL.FLOAT, PicoGL.ONE_MINUS_SRC_ALPHA).

    @namespace PicoGL
*/

const version = "$npm_package_version";
/* harmony export (immutable) */ __webpack_exports__["version"] = version;


/**
    Create a PicoGL app. The app is the primary entry point to PicoGL. It stores
    the canvas, the WebGL context and all WebGL state.

    @function PicoGL.createApp
    @param {DOMElement} canvas The canvas on which to create the WebGL context.
    @param {Object} [contextAttributes] Context attributes to pass when calling getContext().
*/
function createApp(canvas, contextAttributes) {
    return new __WEBPACK_IMPORTED_MODULE_0__app_js__["a" /* App */](canvas, contextAttributes);
}


/***/ }),
/* 5 */
/***/ (function(module, __webpack_exports__, __webpack_require__) {

"use strict";
/* harmony import */ var __WEBPACK_IMPORTED_MODULE_0__constants_js__ = __webpack_require__(0);
/* harmony import */ var __WEBPACK_IMPORTED_MODULE_1__texture_format_defaults_js__ = __webpack_require__(1);
/* harmony import */ var __WEBPACK_IMPORTED_MODULE_2__cubemap_js__ = __webpack_require__(6);
/* harmony import */ var __WEBPACK_IMPORTED_MODULE_3__draw_call_js__ = __webpack_require__(7);
/* harmony import */ var __WEBPACK_IMPORTED_MODULE_4__framebuffer_js__ = __webpack_require__(8);
/* harmony import */ var __WEBPACK_IMPORTED_MODULE_5__program_js__ = __webpack_require__(9);
/* harmony import */ var __WEBPACK_IMPORTED_MODULE_6__shader_js__ = __webpack_require__(2);
/* harmony import */ var __WEBPACK_IMPORTED_MODULE_7__texture_js__ = __webpack_require__(11);
/* harmony import */ var __WEBPACK_IMPORTED_MODULE_8__timer_js__ = __webpack_require__(12);
/* harmony import */ var __WEBPACK_IMPORTED_MODULE_9__transform_feedback_js__ = __webpack_require__(13);
/* harmony import */ var __WEBPACK_IMPORTED_MODULE_10__uniform_buffer_js__ = __webpack_require__(14);
/* harmony import */ var __WEBPACK_IMPORTED_MODULE_11__vertex_array_js__ = __webpack_require__(15);
/* harmony import */ var __WEBPACK_IMPORTED_MODULE_12__vertex_buffer_js__ = __webpack_require__(16);
/* harmony import */ var __WEBPACK_IMPORTED_MODULE_13__query_js__ = __webpack_require__(3);
///////////////////////////////////////////////////////////////////////////////////
// The MIT License (MIT)
//
// Copyright (c) 2017 Tarek Sherif
//
// Permission is hereby granted, free of charge, to any person obtaining a copy of
// this software and associated documentation files (the "Software"), to deal in
// the Software without restriction, including without limitation the rights to
// use, copy, modify, merge, publish, distribute, sublicense, and/or sell copies of
// the Software, and to permit persons to whom the Software is furnished to do so,
// subject to the following conditions:
//
// The above copyright notice and this permission notice shall be included in all
// copies or substantial portions of the Software.
//
// THE SOFTWARE IS PROVIDED "AS IS", WITHOUT WARRANTY OF ANY KIND, EXPRESS OR
// IMPLIED, INCLUDING BUT NOT LIMITED TO THE WARRANTIES OF MERCHANTABILITY, FITNESS
// FOR A PARTICULAR PURPOSE AND NONINFRINGEMENT. IN NO EVENT SHALL THE AUTHORS OR
// COPYRIGHT HOLDERS BE LIABLE FOR ANY CLAIM, DAMAGES OR OTHER LIABILITY, WHETHER
// IN AN ACTION OF CONTRACT, TORT OR OTHERWISE, ARISING FROM, OUT OF OR IN
// CONNECTION WITH THE SOFTWARE OR THE USE OR OTHER DEALINGS IN THE SOFTWARE.
///////////////////////////////////////////////////////////////////////////////////
















/**
    Primary entry point to PicoGL. An app will store all parts of the WebGL
    state.

    @class
    @prop {DOMElement} canvas The canvas on which this app drawing.
    @prop {WebGLRenderingContext} gl The WebGL context.
    @prop {number} width The width of the drawing surface.
    @prop {number} height The height of the drawing surface.
    @prop {boolean} floatRenderTargetsEnabled Whether the EXT_color_buffer_float extension is enabled.
    @prop {boolean} linearFloatTexturesEnabled Whether the OES_texture_float_linear extension is enabled.
    @prop {boolean} s3tcTexturesEnabled Whether the WEBGL_compressed_texture_s3tc extension is enabled.
    @prop {boolean} s3tcSRGBTexturesEnabled Whether the WEBGL_compressed_texture_s3tc_srgb extension is enabled.
    @prop {boolean} etcTexturesEnabled Whether the WEBGL_compressed_texture_etc extension is enabled.
    @prop {boolean} astcTexturesEnabled Whether the WEBGL_compressed_texture_astc extension is enabled.
    @prop {boolean} pvrtcTexturesEnabled Whether the WEBGL_compressed_texture_pvrtc extension is enabled.
    @prop {Object} state Tracked GL state.
    @prop {GLEnum} clearBits Current clear mask to use with clear().    
*/
class App {
    
    constructor(canvas, contextAttributes) {
        this.canvas = canvas;
        this.gl = canvas.getContext("webgl2", contextAttributes);
        this.width = this.gl.drawingBufferWidth;
        this.height = this.gl.drawingBufferHeight;
        this.viewportX = 0;
        this.viewportY = 0;
        this.viewportWidth = 0;
        this.viewportHeight = 0;
        this.currentDrawCalls = null;
        this.emptyFragmentShader = null;

        this.state = {
            program: null,
            vertexArray: null,
            transformFeedback: null,
            activeTexture: -1,
            textures: new Array(__WEBPACK_IMPORTED_MODULE_0__constants_js__["_558" /* WEBGL_INFO */].MAX_TEXTURE_UNITS),
            uniformBuffers: new Array(__WEBPACK_IMPORTED_MODULE_0__constants_js__["_558" /* WEBGL_INFO */].MAX_UNIFORM_BUFFERS),
            freeUniformBufferBases: [],
            drawFramebuffer: null,
            readFramebuffer: null
        };

        this.clearBits = this.gl.COLOR_BUFFER_BIT | this.gl.DEPTH_BUFFER_BIT| this.gl.STENCIL_BUFFER_BIT;

        this.cpuTime = 0;
        this.gpuTime = 0;

        // Extensions
        this.floatRenderTargetsEnabled = false;
        this.linearFloatTexturesEnabled = false;
        this.s3tcTexturesEnabled = false;
        this.s3tcSRGBTexturesEnabled = false;
        this.etcTexturesEnabled = false;
        this.astcTexturesEnabled = false;
        this.pvrtcTexturesEnabled = false;

        this.viewport(0, 0, this.width, this.height);
    }

    /**
        Set the color mask to selectively enable or disable particular
        color channels while rendering.

        @method
        @param {boolean} r Red channel.
        @param {boolean} g Green channel.
        @param {boolean} b Blue channel.
        @param {boolean} a Alpha channel.
    */
    colorMask(r, g, b, a) {
        this.gl.colorMask(r, g, b, a);

        return this;
    }

    /**
        Set the clear color.

        @method
        @param {number} r Red channel.
        @param {number} g Green channel.
        @param {number} b Blue channel.
        @param {number} a Alpha channel.
    */
    clearColor(r, g, b, a) {
        this.gl.clearColor(r, g, b, a);

        return this;
    }

    /**
        Set the clear mask bits to use when calling clear().
        E.g. app.clearMask(PicoGL.COLOR_BUFFER_BIT).

        @method
        @param {GLEnum} mask Bit mask of buffers to clear.
    */
    clearMask(mask) {
        this.clearBits = mask;

        return this;
    }

    /**
        Clear the canvas

        @method
    */
    clear() {
        this.gl.clear(this.clearBits);

        return this;
    }

    /**
        Bind a draw framebuffer to the WebGL context.

        @method
        @param {Framebuffer} framebuffer The Framebuffer object to bind.
        @see Framebuffer
    */
    drawFramebuffer(framebuffer) {
        framebuffer.bindForDraw();

        return this;
    }

    /**
        Bind a read framebuffer to the WebGL context.

        @method
        @param {Framebuffer} framebuffer The Framebuffer object to bind.
        @see Framebuffer
    */
    readFramebuffer(framebuffer) {
        framebuffer.bindForRead();

        return this;
    }

    /**
        Switch back to the default framebuffer for drawing (i.e. draw to the screen).
        Note that this method resets the viewport to match the default framebuffer.

        @method
    */
    defaultDrawFramebuffer() {
        if (this.state.drawFramebuffer !== null) {
            this.gl.bindFramebuffer(this.gl.DRAW_FRAMEBUFFER, null);
            this.state.drawFramebuffer = null;
        }

        return this;
    }

    /**
        Switch back to the default framebuffer for reading (i.e. read from the screen).

        @method
    */
    defaultReadFramebuffer() {
        if (this.state.readFramebuffer !== null) {
            this.gl.bindFramebuffer(this.gl.READ_FRAMEBUFFER, null);
            this.state.readFramebuffer = null;
        }

        return this;
    }

    /**
        Set the depth range.

        @method
        @param {number} near Minimum depth value.
        @param {number} far Maximum depth value.
    */
    depthRange(near, far) {
        this.gl.depthRange(near, far);

        return this;
    }

    /**
        Enable depth testing.

        @method
    */
    depthTest() {
        this.gl.enable(this.gl.DEPTH_TEST);

        return this;
    }

    /**
        Disable depth testing.

        @method
    */
    noDepthTest() {
        this.gl.disable(this.gl.DEPTH_TEST);

        return this;
    }

    /**
        Enable or disable writing to the depth buffer.

        @method
        @param {Boolean} mask The depth mask.
    */
    depthMask(mask) {
        this.gl.depthMask(mask);

        return this;
    }

    /**
        Set the depth test function. E.g. app.depthFunc(PicoGL.LEQUAL).

        @method
        @param {GLEnum} func The depth testing function to use.
    */
    depthFunc(func) {
        this.gl.depthFunc(func);

        return this;
    }

    /**
        Enable blending.

        @method
    */
    blend() {
        this.gl.enable(this.gl.BLEND);

        return this;
    }

    /**
        Disable blending

        @method
    */
    noBlend() {
        this.gl.disable(this.gl.BLEND);

        return this;
    }

    /**
        Set the blend function. E.g. app.blendFunc(PicoGL.ONE, PicoGL.ONE_MINUS_SRC_ALPHA).

        @method
        @param {GLEnum} src The source blending weight.
        @param {GLEnum} dest The destination blending weight.
    */
    blendFunc(src, dest) {
        this.gl.blendFunc(src, dest);

        return this;
    }

    /**
        Set the blend function, with separate weighting for color and alpha channels.
        E.g. app.blendFuncSeparate(PicoGL.ONE, PicoGL.ONE_MINUS_SRC_ALPHA, PicoGL.ONE, PicoGL.ONE).

        @method
        @param {GLEnum} csrc The source blending weight for the RGB channels.
        @param {GLEnum} cdest The destination blending weight for the RGB channels.
        @param {GLEnum} asrc The source blending weight for the alpha channel.
        @param {GLEnum} adest The destination blending weight for the alpha channel.
    */
    blendFuncSeparate(csrc, cdest, asrc, adest) {
        this.gl.blendFuncSeparate(csrc, cdest, asrc, adest);

        return this;
    }

    /**
        Enable stencil testing.
        NOTE: Only works if { stencil: true } passed as a
        context attribute when creating the App!

        @method
    */
    stencilTest() {
        this.gl.enable(this.gl.STENCIL_TEST);

        return this;
    }

    /**
        Disable stencil testing.

        @method
    */
    noStencilTest() {
        this.gl.disable(this.gl.STENCIL_TEST);

        return this;
    }


    /**
        Enable scissor testing.

        @method
    */
    scissorTest() {
        this.gl.enable(this.gl.SCISSOR_TEST);

        return this;
    }

    /**
        Disable scissor testing.

        @method
    */
    noScissorTest() {
        this.gl.disable(this.gl.SCISSOR_TEST);

        return this;
    }

    /**
        Define the scissor box.

        @method
    */
    scissor(x, y, width, height) {
        this.gl.scissor(x, y, width, height);

        return this;
    }

    /**
        Set the bitmask to use for tested stencil values.
        E.g. app.stencilMask(0xFF).
        NOTE: Only works if { stencil: true } passed as a
        context attribute when creating the App!

        @method
        @param {number} mask The mask value.

    */
    stencilMask(mask) {
        this.gl.stencilMask(mask);

        return this;
    }

    /**
        Set the bitmask to use for tested stencil values for a particular face orientation.
        E.g. app.stencilMaskSeparate(PicoGL.FRONT, 0xFF).
        NOTE: Only works if { stencil: true } passed as a
        context attribute when creating the App!

        @method
        @param {GLEnum} face The face orientation to apply the mask to.
        @param {number} mask The mask value.

    */
    stencilMaskSeparate(face, mask) {
        this.gl.stencilMaskSeparate(face, mask);

        return this;
    }

    /**
        Set the stencil function and reference value.
        E.g. app.stencilFunc(PicoGL.EQUAL, 1, 0xFF).
        NOTE: Only works if { stencil: true } passed as a
        context attribute when creating the App!

        @method
        @param {GLEnum} func The testing function.
        @param {number} ref The reference value.
        @param {GLEnum} mask The bitmask to use against tested values before applying
            the stencil function.
    */
    stencilFunc(func, ref, mask) {
        this.gl.stencilFunc(func, ref, mask);

        return this;
    }

    /**
        Set the stencil function and reference value for a particular face orientation.
        E.g. app.stencilFuncSeparate(PicoGL.FRONT, PicoGL.EQUAL, 1, 0xFF).
        NOTE: Only works if { stencil: true } passed as a
        context attribute when creating the App!

        @method
        @param {GLEnum} face The face orientation to apply the function to.
        @param {GLEnum} func The testing function.
        @param {number} ref The reference value.
        @param {GLEnum} mask The bitmask to use against tested values before applying
            the stencil function.
    */
    stencilFuncSeparate(face, func, ref, mask) {
        this.gl.stencilFuncSeparate(face, func, ref, mask);

        return this;
    }

    /**
        Set the operations for updating stencil buffer values.
        E.g. app.stencilOp(PicoGL.KEEP, PicoGL.KEEP, PicoGL.REPLACE).
        NOTE: Only works if { stencil: true } passed as a
        context attribute when creating the App!

        @method
        @param {GLEnum} stencilFail Operation to apply if the stencil test fails.
        @param {GLEnum} depthFail Operation to apply if the depth test fails.
        @param {GLEnum} pass Operation to apply if the both the depth and stencil tests pass.
    */
    stencilOp(stencilFail, depthFail, pass) {
        this.gl.stencilOp(stencilFail, depthFail, pass);

        return this;
    }

    /**
        Set the operations for updating stencil buffer values for a particular face orientation.
        E.g. app.stencilOpSeparate(PicoGL.FRONT, PicoGL.KEEP, PicoGL.KEEP, PicoGL.REPLACE).
        NOTE: Only works if { stencil: true } passed as a
        context attribute when creating the App!

        @method
        @param {GLEnum} face The face orientation to apply the operations to.
        @param {GLEnum} stencilFail Operation to apply if the stencil test fails.
        @param {GLEnum} depthFail Operation to apply if the depth test fails.
        @param {GLEnum} pass Operation to apply if the both the depth and stencil tests pass.
    */
    stencilOpSeparate(face, stencilFail, depthFail, pass) {
        this.gl.stencilOpSeparate(face, stencilFail, depthFail, pass);

        return this;
    }

    /**
        Enable rasterization step.

        @method
    */
    rasterize() {
        this.gl.disable(this.gl.RASTERIZER_DISCARD);

        return this;
    }

    /**
        Disable rasterization step.

        @method
    */
    noRasterize() {
        this.gl.enable(this.gl.RASTERIZER_DISCARD);

        return this;
    }

    /**
        Enable backface culling.

        @method
    */
    cullBackfaces() {
        this.gl.enable(this.gl.CULL_FACE);

        return this;
    }

    /**
        Disable backface culling.

        @method
    */
    drawBackfaces() {
        this.gl.disable(this.gl.CULL_FACE);

        return this;
    }

    /**
        Enable the EXT_color_buffer_float extension. Allows for creating float textures as
        render targets on FrameBuffer objects.

        @method
        @see Framebuffer
    */
    floatRenderTargets() {
        this.floatRenderTargetsEnabled = !!this.gl.getExtension("EXT_color_buffer_float");

        return this;
    }

    /**
        Enable the OES_texture_float_linear extension. Allows for linear blending on float textures.

        @method
        @see Framebuffer
    */
    linearFloatTextures() {
        this.linearFloatTexturesEnabled = !!this.gl.getExtension("OES_texture_float_linear");

        return this;
    }


    /**
        Enable the WEBGL_compressed_texture_s3tc and WEBGL_compressed_texture_s3tc_srgb extensions, which 
        allow the following enums to be used as texture formats:

        <ul>
          <li>PicoGL.COMPRESSED_RGB_S3TC_DXT1_EXT
          <li>PicoGL.COMPRESSED_RGBA_S3TC_DXT1_EXT
          <li>PicoGL.COMPRESSED_RGBA_S3TC_DXT3_EXT
          <li>PicoGL.COMPRESSED_RGBA_S3TC_DXT5_EXT
          <li>PicoGL.COMPRESSED_SRGB_S3TC_DXT1_EXT
          <li>PicoGL.COMPRESSED_SRGB_ALPHA_S3TC_DXT1_EXT
          <li>PicoGL.COMPRESSED_SRGB_ALPHA_S3TC_DXT3_EXT
          <li>PicoGL.COMPRESSED_SRGB_ALPHA_S3TC_DXT5_EXT
        </ul>

        @method
    */
    s3tcTextures() {
        let ext = this.gl.getExtension("WEBGL_compressed_texture_s3tc");
        this.s3tcTexturesEnabled = !!ext;
        
        if (this.s3tcTexturesEnabled) {
            __WEBPACK_IMPORTED_MODULE_1__texture_format_defaults_js__["a" /* TEXTURE_FORMAT_DEFAULTS */].COMPRESSED_TYPES[__WEBPACK_IMPORTED_MODULE_0__constants_js__["_32" /* COMPRESSED_RGB_S3TC_DXT1_EXT */]]  = true;
            __WEBPACK_IMPORTED_MODULE_1__texture_format_defaults_js__["a" /* TEXTURE_FORMAT_DEFAULTS */].COMPRESSED_TYPES[__WEBPACK_IMPORTED_MODULE_0__constants_js__["_27" /* COMPRESSED_RGBA_S3TC_DXT1_EXT */]] = true;
            __WEBPACK_IMPORTED_MODULE_1__texture_format_defaults_js__["a" /* TEXTURE_FORMAT_DEFAULTS */].COMPRESSED_TYPES[__WEBPACK_IMPORTED_MODULE_0__constants_js__["_28" /* COMPRESSED_RGBA_S3TC_DXT3_EXT */]] = true;
            __WEBPACK_IMPORTED_MODULE_1__texture_format_defaults_js__["a" /* TEXTURE_FORMAT_DEFAULTS */].COMPRESSED_TYPES[__WEBPACK_IMPORTED_MODULE_0__constants_js__["_29" /* COMPRESSED_RGBA_S3TC_DXT5_EXT */]] = true;
        }

        ext = this.gl.getExtension("WEBGL_compressed_texture_s3tc_srgb");
        this.s3tcSRGBTexturesEnabled = !!ext;
        
        if (this.s3tcSRGBTexturesEnabled) {
            __WEBPACK_IMPORTED_MODULE_1__texture_format_defaults_js__["a" /* TEXTURE_FORMAT_DEFAULTS */].COMPRESSED_TYPES[__WEBPACK_IMPORTED_MODULE_0__constants_js__["_55" /* COMPRESSED_SRGB_S3TC_DXT1_EXT */]]       = true;
            __WEBPACK_IMPORTED_MODULE_1__texture_format_defaults_js__["a" /* TEXTURE_FORMAT_DEFAULTS */].COMPRESSED_TYPES[__WEBPACK_IMPORTED_MODULE_0__constants_js__["_52" /* COMPRESSED_SRGB_ALPHA_S3TC_DXT1_EXT */]] = true;
            __WEBPACK_IMPORTED_MODULE_1__texture_format_defaults_js__["a" /* TEXTURE_FORMAT_DEFAULTS */].COMPRESSED_TYPES[__WEBPACK_IMPORTED_MODULE_0__constants_js__["_53" /* COMPRESSED_SRGB_ALPHA_S3TC_DXT3_EXT */]] = true;
            __WEBPACK_IMPORTED_MODULE_1__texture_format_defaults_js__["a" /* TEXTURE_FORMAT_DEFAULTS */].COMPRESSED_TYPES[__WEBPACK_IMPORTED_MODULE_0__constants_js__["_54" /* COMPRESSED_SRGB_ALPHA_S3TC_DXT5_EXT */]] = true;
        }

        return this;
    }

    /**
        Enable the WEBGL_compressed_texture_etc extension, which allows the following enums to
        be used as texture formats:
        
        <ul>
          <li>PicoGL.COMPRESSED_R11_EAC
          <li>PicoGL.COMPRESSED_SIGNED_R11_EAC
          <li>PicoGL.COMPRESSED_RG11_EAC
          <li>PicoGL.COMPRESSED_SIGNED_RG11_EAC
          <li>PicoGL.COMPRESSED_RGB8_ETC2
          <li>PicoGL.COMPRESSED_SRGB8_ETC2
          <li>PicoGL.COMPRESSED_RGB8_PUNCHTHROUGH_ALPHA1_ETC2
          <li>PicoGL.COMPRESSED_SRGB8_PUNCHTHROUGH_ALPHA1_ETC2
          <li>PicoGL.COMPRESSED_RGBA8_ETC2_EAC
          <li>PicoGL.COMPRESSED_SRGB8_ALPHA8_ETC2_EAC
        </ul>

        Note that while WEBGL_compressed_texture_etc1 is not enabled by this method,
        ETC1 textures can be loaded using COMPRESSED_RGB8_ETC2 as the format.

        @method
    */
    etcTextures() {
        let ext = this.gl.getExtension("WEBGL_compressed_texture_etc");
        this.etcTexturesEnabled = !!ext;

        if (this.etcTexturesEnabled) {
            __WEBPACK_IMPORTED_MODULE_1__texture_format_defaults_js__["a" /* TEXTURE_FORMAT_DEFAULTS */].COMPRESSED_TYPES[__WEBPACK_IMPORTED_MODULE_0__constants_js__["_6" /* COMPRESSED_R11_EAC */]]                        = true;
            __WEBPACK_IMPORTED_MODULE_1__texture_format_defaults_js__["a" /* TEXTURE_FORMAT_DEFAULTS */].COMPRESSED_TYPES[__WEBPACK_IMPORTED_MODULE_0__constants_js__["_33" /* COMPRESSED_SIGNED_R11_EAC */]]                 = true;
            __WEBPACK_IMPORTED_MODULE_1__texture_format_defaults_js__["a" /* TEXTURE_FORMAT_DEFAULTS */].COMPRESSED_TYPES[__WEBPACK_IMPORTED_MODULE_0__constants_js__["_7" /* COMPRESSED_RG11_EAC */]]                       = true;
            __WEBPACK_IMPORTED_MODULE_1__texture_format_defaults_js__["a" /* TEXTURE_FORMAT_DEFAULTS */].COMPRESSED_TYPES[__WEBPACK_IMPORTED_MODULE_0__constants_js__["_34" /* COMPRESSED_SIGNED_RG11_EAC */]]                = true;
            __WEBPACK_IMPORTED_MODULE_1__texture_format_defaults_js__["a" /* TEXTURE_FORMAT_DEFAULTS */].COMPRESSED_TYPES[__WEBPACK_IMPORTED_MODULE_0__constants_js__["_8" /* COMPRESSED_RGB8_ETC2 */]]                      = true;
            __WEBPACK_IMPORTED_MODULE_1__texture_format_defaults_js__["a" /* TEXTURE_FORMAT_DEFAULTS */].COMPRESSED_TYPES[__WEBPACK_IMPORTED_MODULE_0__constants_js__["_50" /* COMPRESSED_SRGB8_ETC2 */]]                     = true;
            __WEBPACK_IMPORTED_MODULE_1__texture_format_defaults_js__["a" /* TEXTURE_FORMAT_DEFAULTS */].COMPRESSED_TYPES[__WEBPACK_IMPORTED_MODULE_0__constants_js__["_9" /* COMPRESSED_RGB8_PUNCHTHROUGH_ALPHA1_ETC2 */]]  = true;
            __WEBPACK_IMPORTED_MODULE_1__texture_format_defaults_js__["a" /* TEXTURE_FORMAT_DEFAULTS */].COMPRESSED_TYPES[__WEBPACK_IMPORTED_MODULE_0__constants_js__["_51" /* COMPRESSED_SRGB8_PUNCHTHROUGH_ALPHA1_ETC2 */]] = true;
            __WEBPACK_IMPORTED_MODULE_1__texture_format_defaults_js__["a" /* TEXTURE_FORMAT_DEFAULTS */].COMPRESSED_TYPES[__WEBPACK_IMPORTED_MODULE_0__constants_js__["_10" /* COMPRESSED_RGBA8_ETC2_EAC */]]                 = true;
            __WEBPACK_IMPORTED_MODULE_1__texture_format_defaults_js__["a" /* TEXTURE_FORMAT_DEFAULTS */].COMPRESSED_TYPES[__WEBPACK_IMPORTED_MODULE_0__constants_js__["_49" /* COMPRESSED_SRGB8_ALPHA8_ETC2_EAC */]]          = true;
        }

        return this;
    }

    /**
        Enable the WEBGL_compressed_texture_astc extension, which allows the following enums to
        be used as texture formats:
        
        <ul>
          <li>PicoGL.COMPRESSED_RGBA_ASTC_4x4_KHR
          <li>PicoGL.COMPRESSED_RGBA_ASTC_5x4_KHR
          <li>PicoGL.COMPRESSED_RGBA_ASTC_5x5_KHR
          <li>PicoGL.COMPRESSED_RGBA_ASTC_6x5_KHR
          <li>PicoGL.COMPRESSED_RGBA_ASTC_6x6_KHR
          <li>PicoGL.COMPRESSED_RGBA_ASTC_8x5_KHR
          <li>PicoGL.COMPRESSED_RGBA_ASTC_8x6_KHR
          <li>PicoGL.COMPRESSED_RGBA_ASTC_8x8_KHR
          <li>PicoGL.COMPRESSED_RGBA_ASTC_10x5_KHR
          <li>PicoGL.COMPRESSED_RGBA_ASTC_10x6_KHR
          <li>PicoGL.COMPRESSED_RGBA_ASTC_10x8_KHR
          <li>PicoGL.COMPRESSED_RGBA_ASTC_10x10_KHR
          <li>PicoGL.COMPRESSED_RGBA_ASTC_12x10_KHR
          <li>PicoGL.COMPRESSED_RGBA_ASTC_12x12_KHR
          <li>PicoGL.COMPRESSED_SRGB8_ALPHA8_ASTC_4x4_KHR
          <li>PicoGL.COMPRESSED_SRGB8_ALPHA8_ASTC_5x4_KHR
          <li>PicoGL.COMPRESSED_SRGB8_ALPHA8_ASTC_5x5_KHR
          <li>PicoGL.COMPRESSED_SRGB8_ALPHA8_ASTC_6x5_KHR
          <li>PicoGL.COMPRESSED_SRGB8_ALPHA8_ASTC_6x6_KHR
          <li>PicoGL.COMPRESSED_SRGB8_ALPHA8_ASTC_8x5_KHR
          <li>PicoGL.COMPRESSED_SRGB8_ALPHA8_ASTC_8x6_KHR
          <li>PicoGL.COMPRESSED_SRGB8_ALPHA8_ASTC_8x8_KHR
          <li>PicoGL.COMPRESSED_SRGB8_ALPHA8_ASTC_10x5_KHR
          <li>PicoGL.COMPRESSED_SRGB8_ALPHA8_ASTC_10x6_KHR
          <li>PicoGL.COMPRESSED_SRGB8_ALPHA8_ASTC_10x8_KHR
          <li>PicoGL.COMPRESSED_SRGB8_ALPHA8_ASTC_10x10_KHR
          <li>PicoGL.COMPRESSED_SRGB8_ALPHA8_ASTC_12x10_KHR
          <li>PicoGL.COMPRESSED_SRGB8_ALPHA8_ASTC_12x12_KHR
        </ul>

        @method
    */
    astcTextures() {
        let ext = this.gl.getExtension("WEBGL_compressed_texture_astc");
        this.astcTexturesEnabled = !!ext;

        if (this.astcTexturesEnabled) {
            __WEBPACK_IMPORTED_MODULE_1__texture_format_defaults_js__["a" /* TEXTURE_FORMAT_DEFAULTS */].COMPRESSED_TYPES[__WEBPACK_IMPORTED_MODULE_0__constants_js__["_17" /* COMPRESSED_RGBA_ASTC_4x4_KHR */]]           = true;
            __WEBPACK_IMPORTED_MODULE_1__texture_format_defaults_js__["a" /* TEXTURE_FORMAT_DEFAULTS */].COMPRESSED_TYPES[__WEBPACK_IMPORTED_MODULE_0__constants_js__["_18" /* COMPRESSED_RGBA_ASTC_5x4_KHR */]]           = true;
            __WEBPACK_IMPORTED_MODULE_1__texture_format_defaults_js__["a" /* TEXTURE_FORMAT_DEFAULTS */].COMPRESSED_TYPES[__WEBPACK_IMPORTED_MODULE_0__constants_js__["_19" /* COMPRESSED_RGBA_ASTC_5x5_KHR */]]           = true;
            __WEBPACK_IMPORTED_MODULE_1__texture_format_defaults_js__["a" /* TEXTURE_FORMAT_DEFAULTS */].COMPRESSED_TYPES[__WEBPACK_IMPORTED_MODULE_0__constants_js__["_20" /* COMPRESSED_RGBA_ASTC_6x5_KHR */]]           = true;
            __WEBPACK_IMPORTED_MODULE_1__texture_format_defaults_js__["a" /* TEXTURE_FORMAT_DEFAULTS */].COMPRESSED_TYPES[__WEBPACK_IMPORTED_MODULE_0__constants_js__["_21" /* COMPRESSED_RGBA_ASTC_6x6_KHR */]]           = true;
            __WEBPACK_IMPORTED_MODULE_1__texture_format_defaults_js__["a" /* TEXTURE_FORMAT_DEFAULTS */].COMPRESSED_TYPES[__WEBPACK_IMPORTED_MODULE_0__constants_js__["_22" /* COMPRESSED_RGBA_ASTC_8x5_KHR */]]           = true;
            __WEBPACK_IMPORTED_MODULE_1__texture_format_defaults_js__["a" /* TEXTURE_FORMAT_DEFAULTS */].COMPRESSED_TYPES[__WEBPACK_IMPORTED_MODULE_0__constants_js__["_23" /* COMPRESSED_RGBA_ASTC_8x6_KHR */]]           = true;
            __WEBPACK_IMPORTED_MODULE_1__texture_format_defaults_js__["a" /* TEXTURE_FORMAT_DEFAULTS */].COMPRESSED_TYPES[__WEBPACK_IMPORTED_MODULE_0__constants_js__["_24" /* COMPRESSED_RGBA_ASTC_8x8_KHR */]]           = true;
            __WEBPACK_IMPORTED_MODULE_1__texture_format_defaults_js__["a" /* TEXTURE_FORMAT_DEFAULTS */].COMPRESSED_TYPES[__WEBPACK_IMPORTED_MODULE_0__constants_js__["_12" /* COMPRESSED_RGBA_ASTC_10x5_KHR */]]          = true;
            __WEBPACK_IMPORTED_MODULE_1__texture_format_defaults_js__["a" /* TEXTURE_FORMAT_DEFAULTS */].COMPRESSED_TYPES[__WEBPACK_IMPORTED_MODULE_0__constants_js__["_13" /* COMPRESSED_RGBA_ASTC_10x6_KHR */]]          = true;
            __WEBPACK_IMPORTED_MODULE_1__texture_format_defaults_js__["a" /* TEXTURE_FORMAT_DEFAULTS */].COMPRESSED_TYPES[__WEBPACK_IMPORTED_MODULE_0__constants_js__["_14" /* COMPRESSED_RGBA_ASTC_10x8_KHR */]]          = true;
            __WEBPACK_IMPORTED_MODULE_1__texture_format_defaults_js__["a" /* TEXTURE_FORMAT_DEFAULTS */].COMPRESSED_TYPES[__WEBPACK_IMPORTED_MODULE_0__constants_js__["_11" /* COMPRESSED_RGBA_ASTC_10x10_KHR */]]         = true;
            __WEBPACK_IMPORTED_MODULE_1__texture_format_defaults_js__["a" /* TEXTURE_FORMAT_DEFAULTS */].COMPRESSED_TYPES[__WEBPACK_IMPORTED_MODULE_0__constants_js__["_15" /* COMPRESSED_RGBA_ASTC_12x10_KHR */]]         = true;
            __WEBPACK_IMPORTED_MODULE_1__texture_format_defaults_js__["a" /* TEXTURE_FORMAT_DEFAULTS */].COMPRESSED_TYPES[__WEBPACK_IMPORTED_MODULE_0__constants_js__["_16" /* COMPRESSED_RGBA_ASTC_12x12_KHR */]]         = true;
            __WEBPACK_IMPORTED_MODULE_1__texture_format_defaults_js__["a" /* TEXTURE_FORMAT_DEFAULTS */].COMPRESSED_TYPES[__WEBPACK_IMPORTED_MODULE_0__constants_js__["_41" /* COMPRESSED_SRGB8_ALPHA8_ASTC_4x4_KHR */]]   = true;
            __WEBPACK_IMPORTED_MODULE_1__texture_format_defaults_js__["a" /* TEXTURE_FORMAT_DEFAULTS */].COMPRESSED_TYPES[__WEBPACK_IMPORTED_MODULE_0__constants_js__["_42" /* COMPRESSED_SRGB8_ALPHA8_ASTC_5x4_KHR */]]   = true;
            __WEBPACK_IMPORTED_MODULE_1__texture_format_defaults_js__["a" /* TEXTURE_FORMAT_DEFAULTS */].COMPRESSED_TYPES[__WEBPACK_IMPORTED_MODULE_0__constants_js__["_43" /* COMPRESSED_SRGB8_ALPHA8_ASTC_5x5_KHR */]]   = true;
            __WEBPACK_IMPORTED_MODULE_1__texture_format_defaults_js__["a" /* TEXTURE_FORMAT_DEFAULTS */].COMPRESSED_TYPES[__WEBPACK_IMPORTED_MODULE_0__constants_js__["_44" /* COMPRESSED_SRGB8_ALPHA8_ASTC_6x5_KHR */]]   = true;
            __WEBPACK_IMPORTED_MODULE_1__texture_format_defaults_js__["a" /* TEXTURE_FORMAT_DEFAULTS */].COMPRESSED_TYPES[__WEBPACK_IMPORTED_MODULE_0__constants_js__["_45" /* COMPRESSED_SRGB8_ALPHA8_ASTC_6x6_KHR */]]   = true;
            __WEBPACK_IMPORTED_MODULE_1__texture_format_defaults_js__["a" /* TEXTURE_FORMAT_DEFAULTS */].COMPRESSED_TYPES[__WEBPACK_IMPORTED_MODULE_0__constants_js__["_46" /* COMPRESSED_SRGB8_ALPHA8_ASTC_8x5_KHR */]]   = true;
            __WEBPACK_IMPORTED_MODULE_1__texture_format_defaults_js__["a" /* TEXTURE_FORMAT_DEFAULTS */].COMPRESSED_TYPES[__WEBPACK_IMPORTED_MODULE_0__constants_js__["_47" /* COMPRESSED_SRGB8_ALPHA8_ASTC_8x6_KHR */]]   = true;
            __WEBPACK_IMPORTED_MODULE_1__texture_format_defaults_js__["a" /* TEXTURE_FORMAT_DEFAULTS */].COMPRESSED_TYPES[__WEBPACK_IMPORTED_MODULE_0__constants_js__["_48" /* COMPRESSED_SRGB8_ALPHA8_ASTC_8x8_KHR */]]   = true;
            __WEBPACK_IMPORTED_MODULE_1__texture_format_defaults_js__["a" /* TEXTURE_FORMAT_DEFAULTS */].COMPRESSED_TYPES[__WEBPACK_IMPORTED_MODULE_0__constants_js__["_36" /* COMPRESSED_SRGB8_ALPHA8_ASTC_10x5_KHR */]]  = true;
            __WEBPACK_IMPORTED_MODULE_1__texture_format_defaults_js__["a" /* TEXTURE_FORMAT_DEFAULTS */].COMPRESSED_TYPES[__WEBPACK_IMPORTED_MODULE_0__constants_js__["_37" /* COMPRESSED_SRGB8_ALPHA8_ASTC_10x6_KHR */]]  = true;
            __WEBPACK_IMPORTED_MODULE_1__texture_format_defaults_js__["a" /* TEXTURE_FORMAT_DEFAULTS */].COMPRESSED_TYPES[__WEBPACK_IMPORTED_MODULE_0__constants_js__["_38" /* COMPRESSED_SRGB8_ALPHA8_ASTC_10x8_KHR */]]  = true;
            __WEBPACK_IMPORTED_MODULE_1__texture_format_defaults_js__["a" /* TEXTURE_FORMAT_DEFAULTS */].COMPRESSED_TYPES[__WEBPACK_IMPORTED_MODULE_0__constants_js__["_35" /* COMPRESSED_SRGB8_ALPHA8_ASTC_10x10_KHR */]] = true;
            __WEBPACK_IMPORTED_MODULE_1__texture_format_defaults_js__["a" /* TEXTURE_FORMAT_DEFAULTS */].COMPRESSED_TYPES[__WEBPACK_IMPORTED_MODULE_0__constants_js__["_39" /* COMPRESSED_SRGB8_ALPHA8_ASTC_12x10_KHR */]] = true;
            __WEBPACK_IMPORTED_MODULE_1__texture_format_defaults_js__["a" /* TEXTURE_FORMAT_DEFAULTS */].COMPRESSED_TYPES[__WEBPACK_IMPORTED_MODULE_0__constants_js__["_40" /* COMPRESSED_SRGB8_ALPHA8_ASTC_12x12_KHR */]] = true;
        }
        
        return this;
    }

    /**
        Enable the WEBGL_compressed_texture_pvrtc extension, which allows the following enums to
        be used as texture formats:

        <ul>
          <li>PicoGL.COMPRESSED_RGB_PVRTC_4BPPV1_IMG
          <li>PicoGL.COMPRESSED_RGB_PVRTC_2BPPV1_IMG
          <li>PicoGL.COMPRESSED_RGBA_PVRTC_4BPPV1_IMG
          <li>PicoGL.COMPRESSED_RGBA_PVRTC_2BPPV1_IMG
        </ul>

        @method
    */
    pvrtcTextures() {
        let ext = this.gl.getExtension("WEBGL_compressed_texture_pvrtc");
        this.pvrtcTexturesEnabled = !!ext;
        
        if (this.pvrtcTexturesEnabled) {
            __WEBPACK_IMPORTED_MODULE_1__texture_format_defaults_js__["a" /* TEXTURE_FORMAT_DEFAULTS */].COMPRESSED_TYPES[__WEBPACK_IMPORTED_MODULE_0__constants_js__["_31" /* COMPRESSED_RGB_PVRTC_4BPPV1_IMG */]] = true;
            __WEBPACK_IMPORTED_MODULE_1__texture_format_defaults_js__["a" /* TEXTURE_FORMAT_DEFAULTS */].COMPRESSED_TYPES[__WEBPACK_IMPORTED_MODULE_0__constants_js__["_30" /* COMPRESSED_RGB_PVRTC_2BPPV1_IMG */]] = true;
            __WEBPACK_IMPORTED_MODULE_1__texture_format_defaults_js__["a" /* TEXTURE_FORMAT_DEFAULTS */].COMPRESSED_TYPES[__WEBPACK_IMPORTED_MODULE_0__constants_js__["_26" /* COMPRESSED_RGBA_PVRTC_4BPPV1_IMG */]] = true;
            __WEBPACK_IMPORTED_MODULE_1__texture_format_defaults_js__["a" /* TEXTURE_FORMAT_DEFAULTS */].COMPRESSED_TYPES[__WEBPACK_IMPORTED_MODULE_0__constants_js__["_25" /* COMPRESSED_RGBA_PVRTC_2BPPV1_IMG */]] = true;
        }

        return this;
    }

    /**
        Read a pixel's color value from the currently-bound framebuffer.

        @method
        @param {number} x The x coordinate of the pixel.
        @param {number} y The y coordinate of the pixel.
        @param {ArrayBufferView} outColor Typed array to store the pixel's color.
        @param {object} [options] Options.
        @param {GLEnum} [options.type=UNSIGNED_BYTE] Type of data stored in the read framebuffer.
        @param {GLEnum} [options.format=RGBA] Read framebuffer data format.
    */
    readPixel(x, y, outColor, options = __WEBPACK_IMPORTED_MODULE_0__constants_js__["_113" /* DUMMY_OBJECT */]) {
        let format = options.format || __WEBPACK_IMPORTED_MODULE_0__constants_js__["_342" /* RGBA */];
        let type = options.type || __WEBPACK_IMPORTED_MODULE_0__constants_js__["_524" /* UNSIGNED_BYTE */];

        this.gl.readPixels(x, y, 1, 1, format, type, outColor);

        return this;
    }

    /**
        Set the viewport.

        @method
        @param {number} x Left bound of the viewport rectangle.
        @param {number} y Lower bound of the viewport rectangle.
        @param {number} width Width of the viewport rectangle.
        @param {number} height Height of the viewport rectangle.
    */
    viewport(x, y, width, height) {

        if (this.viewportWidth !== width || this.viewportHeight !== height ||
                this.viewportX !== x || this.viewportY !== y) {
            this.viewportX = x;
            this.viewportY = y;
            this.viewportWidth = width;
            this.viewportHeight = height;
            this.gl.viewport(x, y, this.viewportWidth, this.viewportHeight);
        }

        return this;
    }

    /**
        Set the viewport to the full canvas.

        @method
    */
    defaultViewport() {
        this.viewport(0, 0, this.width, this.height);

        return this;
    }

    /**
        Resize the drawing surface.

        @method
        @param {number} width The new canvas width.
        @param {number} height The new canvas height.
    */
    resize(width, height) {
        this.canvas.width = width;
        this.canvas.height = height;

        this.width = this.gl.drawingBufferWidth;
        this.height = this.gl.drawingBufferHeight;
        this.viewport(0, 0, this.width, this.height);

        return this;
    }
    /**
        Create a program.

        @method
        @param {Shader|string} vertexShader Vertex shader object or source code.
        @param {Shader|string} fragmentShader Fragment shader object or source code.
        @param {Array} [xformFeedbackVars] Transform feedback varyings.
    */
    createProgram(vsSource, fsSource, xformFeedbackVars) {
        return new __WEBPACK_IMPORTED_MODULE_5__program_js__["a" /* Program */](this.gl, this.state, vsSource, fsSource, xformFeedbackVars);
    }

    /**
        Create a shader. Creating a shader separately from a program allows for
        shader reuse.

        @method
        @param {GLEnum} type Shader type.
        @param {string} source Shader source.
    */
    createShader(type, source) {
        return new __WEBPACK_IMPORTED_MODULE_6__shader_js__["a" /* Shader */](this.gl, type, source);
    }

    /**
        Create a vertex array.

        @method
    */
    createVertexArray() {
        return new __WEBPACK_IMPORTED_MODULE_11__vertex_array_js__["a" /* VertexArray */](this.gl, this.state);
    }

    /**
        Create a transform feedback object.

        @method
    */
    createTransformFeedback() {
        return new __WEBPACK_IMPORTED_MODULE_9__transform_feedback_js__["a" /* TransformFeedback */](this.gl, this.state);
    }

    /**
        Create a vertex buffer.

        @method
        @param {GLEnum} type The data type stored in the vertex buffer.
        @param {number} itemSize Number of elements per vertex.
        @param {ArrayBufferView} data Buffer data.
        @param {GLEnum} [usage=STATIC_DRAW] Buffer usage.
    */
    createVertexBuffer(type, itemSize, data, usage) {
        return new __WEBPACK_IMPORTED_MODULE_12__vertex_buffer_js__["a" /* VertexBuffer */](this.gl, this.state, type, itemSize, data, usage);
    }

    /**
        Create a per-vertex matrix buffer. Matrix buffers ensure that columns
        are correctly split across attribute locations.

        @method
        @param {GLEnum} type The data type stored in the matrix buffer. Valid types
        are FLOAT_MAT4, FLOAT_MAT4x2, FLOAT_MAT4x3, FLOAT_MAT3, FLOAT_MAT3x2,
        FLOAT_MAT3x4, FLOAT_MAT2, FLOAT_MAT2x3, FLOAT_MAT2x4.
        @param {ArrayBufferView} data Matrix buffer data.
        @param {GLEnum} [usage=STATIC_DRAW] Buffer usage.
    */
    createMatrixBuffer(type, data, usage) {
        return new __WEBPACK_IMPORTED_MODULE_12__vertex_buffer_js__["a" /* VertexBuffer */](this.gl, this.state, type, 0, data, usage);
    }

    /**
        Create an index buffer.

        @method
        @param {GLEnum} type The data type stored in the index buffer.
        @param {number} itemSize Number of elements per primitive.
        @param {ArrayBufferView} data Index buffer data.
        @param {GLEnum} [usage=STATIC_DRAW] Buffer usage.
    */
    createIndexBuffer(type, itemSize, data, usage) {
        return new __WEBPACK_IMPORTED_MODULE_12__vertex_buffer_js__["a" /* VertexBuffer */](this.gl, this.state, type, itemSize, data, usage, true);
    }

    /**
        Create a uniform buffer in std140 layout. NOTE: FLOAT_MAT2, FLOAT_MAT3x2, FLOAT_MAT4x2,
        FLOAT_MAT3, FLOAT_MAT2x3, FLOAT_MAT4x3 are supported, but must be manually padded to
        4-float column alignment by the application!

        @method
        @param {Array} layout Array indicating the order and types of items to
                        be stored in the buffer.
        @param {GLEnum} [usage=DYNAMIC_DRAW] Buffer usage.
    */
    createUniformBuffer(layout, usage) {
        return new __WEBPACK_IMPORTED_MODULE_10__uniform_buffer_js__["a" /* UniformBuffer */](this.gl, this.state, layout, usage);
    }

    /**
        Create a 2D texture. Can be used in several ways depending on the type of texture data:
        <ul>
            <li><b>app.createTexture(ImageElement, options)</b>: Create texture from a DOM image element.
            <li><b>app.createTexture(TypedArray, width, height, options)</b>: Create texture from a typed array.
            <li><b>app.createTexture(width, height, options)</b>: Create empty texture.
        </ul>

        @method
        @param {DOMElement|ArrayBufferView|Array} [image] Image data. An array can be passed to manually set all levels 
            of the mipmap chain. If a single level is passed and mipmap filtering is being used,
            generateMipmap() will be called to produce the remaining levels.
        @param {number} [width] Texture width. Required for array or empty data.
        @param {number} [height] Texture height. Required for array or empty data.
        @param {Object} [options] Texture options.
        @param {GLEnum} [options.type=UNSIGNED_BYTE] Type of data stored in the texture.
        @param {GLEnum} [options.format=RGBA] Texture data format.
        @param {GLEnum} [options.internalFormat=RGBA] Texture data internal format.
        @param {boolean} [options.flipY=false] Whether the y-axis be flipped when unpacking the texture.
        @param {GLEnum} [options.minFilter=LINEAR_MIPMAP_NEAREST] Minification filter.
        @param {GLEnum} [options.magFilter=LINEAR] Magnification filter.
        @param {GLEnum} [options.wrapS=REPEAT] Horizontal wrap mode.
        @param {GLEnum} [options.wrapT=REPEAT] Vertical wrap mode.
        @param {GLEnum} [options.compareMode=NONE] Comparison mode.
        @param {GLEnum} [options.compareFunc=LEQUAL] Comparison function.
        @param {GLEnum} [options.baseLevel] Base mipmap level.
        @param {GLEnum} [options.maxLevel] Maximum mipmap level.
        @param {GLEnum} [options.minLOD] Mimimum level of detail.
        @param {GLEnum} [options.maxLOD] Maximum level of detail.
        @param {boolean} [options.generateMipmaps] Should mipmaps be generated.
    */
    createTexture2D(image, width, height, options) {
        if (typeof image === "number") {
            // Create empty texture just give width/height.
            options = height;
            height = width;
            width = image;
            image = null;    
        } else if (height === undefined) {
            // Passing in a DOM element. Height/width not required.
            options = width;
            width = image.width;
            height = image.height;
        }

        return new __WEBPACK_IMPORTED_MODULE_7__texture_js__["a" /* Texture */](this.gl, this.state, this.gl.TEXTURE_2D, image, width, height, undefined, false, options);
    }

    /**
        Create a 2D texture array.

        @method
        @param {ArrayBufferView|Array} image Pixel data. An array can be passed to manually set all levels 
            of the mipmap chain. If a single level is passed and mipmap filtering is being used,
            generateMipmap() will be called to produce the remaining levels.
        @param {number} width Texture width.
        @param {number} height Texture height.
        @param {number} size Number of images in the array.
        @param {Object} [options] Texture options.
        @param {GLEnum} [options.type=UNSIGNED_BYTE] Type of data stored in the texture.
        @param {GLEnum} [options.format=RGBA] Texture data format.
        @param {GLEnum} [options.internalFormat=RGBA] Texture data internal format.
        @param {boolean} [options.flipY=false] Whether the y-axis be flipped when unpacking the texture.
        @param {GLEnum} [options.minFilter=LINEAR_MIPMAP_NEAREST] Minification filter.
        @param {GLEnum} [options.magFilter=LINEAR] Magnification filter.
        @param {GLEnum} [options.wrapS=REPEAT] Horizontal wrap mode.
        @param {GLEnum} [options.wrapT=REPEAT] Vertical wrap mode.
        @param {GLEnum} [options.compareMode=NONE] Comparison mode.
        @param {GLEnum} [options.compareFunc=LEQUAL] Comparison function.
        @param {GLEnum} [options.baseLevel] Base mipmap level.
        @param {GLEnum} [options.maxLevel] Maximum mipmap level.
        @param {GLEnum} [options.minLOD] Mimimum level of detail.
        @param {GLEnum} [options.maxLOD] Maximum level of detail.
        @param {boolean} [options.generateMipmaps] Should mipmaps be generated.
    */
    createTextureArray(image, width, height, depth, options) {
        return new __WEBPACK_IMPORTED_MODULE_7__texture_js__["a" /* Texture */](this.gl, this.state, this.gl.TEXTURE_2D_ARRAY, image, width, height, depth, true, options);
    }

    /**
        Create a 3D texture.

        @method
        @param {ArrayBufferView|Array} image Pixel data. An array can be passed to manually set all levels 
            of the mipmap chain. If a single level is passed and mipmap filtering is being used,
            generateMipmap() will be called to produce the remaining levels.
        @param {number} width Texture width.
        @param {number} height Texture height.
        @param {number} depth Texture depth.
        @param {Object} [options] Texture options.
        @param {GLEnum} [options.type=UNSIGNED_BYTE] Type of data stored in the texture.
        @param {GLEnum} [options.format=RGBA] Texture data format.
        @param {GLEnum} [options.internalFormat=RGBA] Texture data internal format.
        @param {boolean} [options.flipY=false] Whether the y-axis be flipped when unpacking the texture.
        @param {GLEnum} [options.minFilter=LINEAR_MIPMAP_NEAREST] Minification filter.
        @param {GLEnum} [options.magFilter=LINEAR] Magnification filter.
        @param {GLEnum} [options.wrapS=REPEAT] Horizontal wrap mode.
        @param {GLEnum} [options.wrapT=REPEAT] Vertical wrap mode.
        @param {GLEnum} [options.wrapR=REPEAT] Depth wrap mode.
        @param {GLEnum} [options.compareMode=NONE] Comparison mode.
        @param {GLEnum} [options.compareFunc=LEQUAL] Comparison function.
        @param {GLEnum} [options.baseLevel] Base mipmap level.
        @param {GLEnum} [options.maxLevel] Maximum mipmap level.
        @param {GLEnum} [options.minLOD] Mimimum level of detail.
        @param {GLEnum} [options.maxLOD] Maximum level of detail.
        @param {boolean} [options.generateMipmaps] Should mipmaps be generated.
    */
    createTexture3D(image, width, height, depth, options) {
        return new __WEBPACK_IMPORTED_MODULE_7__texture_js__["a" /* Texture */](this.gl, this.state, this.gl.TEXTURE_3D, image, width, height, depth, true, options);
    }

    /**
        Create a cubemap.

        @method
        @param {Object} options Texture options.
        @param {DOMElement|ArrayBufferView} options.negX The image data for the negative X direction.
                Can be any format that would be accepted by texImage2D.
        @param {DOMElement|ArrayBufferView} options.posX The image data for the positive X direction.
                Can be any format that would be accepted by texImage2D.
        @param {DOMElement|ArrayBufferView} options.negY The image data for the negative Y direction.
                Can be any format that would be accepted by texImage2D.
        @param {DOMElement|ArrayBufferView} options.posY The image data for the positive Y direction.
                Can be any format that would be accepted by texImage2D.
        @param {DOMElement|ArrayBufferView} options.negZ The image data for the negative Z direction.
                Can be any format that would be accepted by texImage2D.
        @param {DOMElement|ArrayBufferView} options.posZ The image data for the positive Z direction.
                Can be any format that would be accepted by texImage2D.
        @param {GLEnum} [options.type=UNSIGNED_BYTE] Type of data stored in the texture.
        @param {GLEnum} [options.format=RGBA] Texture data format.
        @param {GLEnum} [options.internalFormat=RGBA] Texture data internal format.
        @param {number} [options.width] Texture width. Required when passing array data.
        @param {number} [options.height] Texture height. Required when passing array data.
        @param {boolean} [options.flipY=false] Whether the y-axis be flipped when unpacking the texture.
        @param {GLEnum} [options.minFilter=LINEAR_MIPMAP_NEAREST] Minification filter.
        @param {GLEnum} [options.magFilter=LINEAR] Magnification filter.
        @param {GLEnum} [options.wrapS=REPEAT] Horizontal wrap mode.
        @param {GLEnum} [options.wrapT=REPEAT] Vertical wrap mode.
        @param {GLEnum} [options.compareMode=NONE] Comparison mode.
        @param {GLEnum} [options.compareFunc=LEQUAL] Comparison function.
        @param {boolean} [options.generateMipmaps] Should mipmaps be generated.
    */
    createCubemap(options) {
        return new __WEBPACK_IMPORTED_MODULE_2__cubemap_js__["a" /* Cubemap */](this.gl, this.state, options);
    }

    /**
        Create a framebuffer.

        @method
    */
    createFramebuffer() {
        return new __WEBPACK_IMPORTED_MODULE_4__framebuffer_js__["a" /* Framebuffer */](this.gl, this.state);
    }

    /**
        Create a query.

        @method
        @param {GLEnum} target Information to query.
    */
    createQuery(target) {
        return new __WEBPACK_IMPORTED_MODULE_13__query_js__["a" /* Query */](this.gl, target);
    }

    /**
        Create a timer.

        @method
    */
    createTimer() {
        return new __WEBPACK_IMPORTED_MODULE_8__timer_js__["a" /* Timer */](this.gl);
    }

    /**
        Create a DrawCall. A DrawCall manages the state associated with
        a WebGL draw call including a program and associated vertex data, textures,
        uniforms and uniform blocks.

        @method
        @param {Program} program The program to use for this DrawCall.
        @param {VertexArray} vertexArray Vertex data to use for drawing.
        @param {GLEnum} [primitive=TRIANGLES] Type of primitive to draw.
    */
    createDrawCall(program, vertexArray, primitive) {
        return new __WEBPACK_IMPORTED_MODULE_3__draw_call_js__["a" /* DrawCall */](this.gl, this.state, program, vertexArray, primitive);
    }

}
/* harmony export (immutable) */ __webpack_exports__["a"] = App;



/***/ }),
/* 6 */
/***/ (function(module, __webpack_exports__, __webpack_require__) {

"use strict";
/* harmony import */ var __WEBPACK_IMPORTED_MODULE_0__texture_format_defaults_js__ = __webpack_require__(1);
///////////////////////////////////////////////////////////////////////////////////
// The MIT License (MIT)
//
// Copyright (c) 2017 Tarek Sherif
//
// Permission is hereby granted, free of charge, to any person obtaining a copy of
// this software and associated documentation files (the "Software"), to deal in
// the Software without restriction, including without limitation the rights to
// use, copy, modify, merge, publish, distribute, sublicense, and/or sell copies of
// the Software, and to permit persons to whom the Software is furnished to do so,
// subject to the following conditions:
//
// The above copyright notice and this permission notice shall be included in all
// copies or substantial portions of the Software.
//
// THE SOFTWARE IS PROVIDED "AS IS", WITHOUT WARRANTY OF ANY KIND, EXPRESS OR
// IMPLIED, INCLUDING BUT NOT LIMITED TO THE WARRANTIES OF MERCHANTABILITY, FITNESS
// FOR A PARTICULAR PURPOSE AND NONINFRINGEMENT. IN NO EVENT SHALL THE AUTHORS OR
// COPYRIGHT HOLDERS BE LIABLE FOR ANY CLAIM, DAMAGES OR OTHER LIABILITY, WHETHER
// IN AN ACTION OF CONTRACT, TORT OR OTHERWISE, ARISING FROM, OUT OF OR IN
// CONNECTION WITH THE SOFTWARE OR THE USE OR OTHER DEALINGS IN THE SOFTWARE.
///////////////////////////////////////////////////////////////////////////////////



/**
    Cubemap for environment mapping.

    @class
    @prop {WebGLRenderingContext} gl The WebGL context.
    @prop {WebGLTexture} texture Handle to the texture.
    @prop {GLEnum} type Type of data stored in the texture.
    @prop {GLEnum} format Layout of texture data.
    @prop {GLEnum} internalFormat Internal arrangement of the texture data.
    @prop {Number} currentUnit The current texture unit this cubemap is bound to.
    @prop {Object} appState Tracked GL state.
*/
class Cubemap {

    constructor(gl, appState, options) {
    
        this.gl = gl;
        this.texture = gl.createTexture();
        this.format = options.format !== undefined ? options.format : gl.RGBA;
        this.type = options.type !== undefined ? options.type : gl.UNSIGNED_BYTE;
        this.internalFormat = options.internalFormat !== undefined ? options.internalFormat : __WEBPACK_IMPORTED_MODULE_0__texture_format_defaults_js__["a" /* TEXTURE_FORMAT_DEFAULTS */][this.type][this.format];
        this.appState = appState;
        
        // -1 indicates unbound
        this.currentUnit = -1;

        let negX = options.negX;
        let posX = options.posX;
        let negY = options.negY;
        let posY = options.posY;
        let negZ = options.negZ;
        let posZ = options.posZ;

        let width = options.width || negX.width;
        let height = options.height || negX.height;
        let flipY = options.flipY !== undefined ? options.flipY : false;
        let minFilter = options.minFilter !== undefined ? options.minFilter : gl.LINEAR_MIPMAP_NEAREST;
        let magFilter = options.magFilter !== undefined ? options.magFilter : gl.LINEAR;
        let compareMode = options.compareMode !== undefined ? options.compareMode : gl.NONE;
        let compareFunc = options.compareFunc !== undefined ? options.compareFunc : gl.LEQUAL;
        let generateMipmaps = options.generateMipmaps !== false &&
                            (minFilter === gl.LINEAR_MIPMAP_NEAREST || minFilter === gl.LINEAR_MIPMAP_LINEAR);

        this.bind(1);
        gl.pixelStorei(gl.UNPACK_FLIP_Y_WEBGL, flipY);
        gl.texParameteri(gl.TEXTURE_CUBE_MAP, gl.TEXTURE_MAG_FILTER, magFilter);
        gl.texParameteri(gl.TEXTURE_CUBE_MAP, gl.TEXTURE_MIN_FILTER, minFilter);
        gl.texParameteri(gl.TEXTURE_CUBE_MAP, gl.TEXTURE_COMPARE_FUNC, compareFunc);
        gl.texParameteri(gl.TEXTURE_CUBE_MAP, gl.TEXTURE_COMPARE_MODE, compareMode);
        if (options.baseLevel !== undefined) {
            gl.texParameteri(gl.TEXTURE_CUBE_MAP, gl.TEXTURE_BASE_LEVEL, options.baseLevel);
        }
        if (options.maxLevel !== undefined) {
            gl.texParameteri(gl.TEXTURE_CUBE_MAP, gl.TEXTURE_MAX_LEVEL, options.maxLevel);
        }
        if (options.minLOD !== undefined) {
            gl.texParameteri(gl.TEXTURE_CUBE_MAP, gl.TEXTURE_MIN_LOD, options.minLOD);
        }
        if (options.maxLOD !== undefined) {
            gl.texParameteri(gl.TEXTURE_CUBE_MAP, gl.TEXTURE_MAX_LOD, options.maxLOD);
        }

        let levels = generateMipmaps ? Math.floor(Math.log2(Math.min(width, height))) + 1 : 1;
        gl.texStorage2D(gl.TEXTURE_CUBE_MAP, levels, this.internalFormat, width, height);

        if (negX) {
            gl.texSubImage2D(gl.TEXTURE_CUBE_MAP_NEGATIVE_X, 0, 0, 0, width, height, this.format, this.type, negX);
            gl.texSubImage2D(gl.TEXTURE_CUBE_MAP_POSITIVE_X, 0, 0, 0, width, height, this.format, this.type, posX);
            gl.texSubImage2D(gl.TEXTURE_CUBE_MAP_NEGATIVE_Y, 0, 0, 0, width, height, this.format, this.type, negY);
            gl.texSubImage2D(gl.TEXTURE_CUBE_MAP_POSITIVE_Y, 0, 0, 0, width, height, this.format, this.type, posY);
            gl.texSubImage2D(gl.TEXTURE_CUBE_MAP_NEGATIVE_Z, 0, 0, 0, width, height, this.format, this.type, negZ);
            gl.texSubImage2D(gl.TEXTURE_CUBE_MAP_POSITIVE_Z, 0, 0, 0, width, height, this.format, this.type, posZ);

            if (generateMipmaps) {
                gl.generateMipmap(gl.TEXTURE_CUBE_MAP);
            }
        }


    }

    /**
        Delete this cubemap.

        @method
    */
    delete() {
        if (this.texture) {
            this.gl.deleteTexture(this.texture);
            this.texture = null;
            this.appState.textures[this.currentUnit] = null;
            this.currentUnit = -1;
        }
    }

    // Bind this cubemap to a texture unit.
    bind(unit) {
        let currentTexture = this.appState.textures[unit];
        
        if (currentTexture !== this) {
            if (currentTexture) {
                currentTexture.currentUnit = -1;
            }

            if (this.currentUnit !== -1) {
                this.appState.textures[this.currentUnit] = null;
            }

            this.gl.activeTexture(this.gl.TEXTURE0 + unit);
            this.gl.bindTexture(this.gl.TEXTURE_CUBE_MAP, this.texture);

            this.appState.textures[unit] = this;
            this.currentUnit = unit;
        }

        return this;
    }

}
/* harmony export (immutable) */ __webpack_exports__["a"] = Cubemap;



/***/ }),
/* 7 */
/***/ (function(module, __webpack_exports__, __webpack_require__) {

"use strict";
/* harmony import */ var __WEBPACK_IMPORTED_MODULE_0__constants_js__ = __webpack_require__(0);
///////////////////////////////////////////////////////////////////////////////////
// The MIT License (MIT)
//
// Copyright (c) 2017 Tarek Sherif
//
// Permission is hereby granted, free of charge, to any person obtaining a copy of
// this software and associated documentation files (the "Software"), to deal in
// the Software without restriction, including without limitation the rights to
// use, copy, modify, merge, publish, distribute, sublicense, and/or sell copies of
// the Software, and to permit persons to whom the Software is furnished to do so,
// subject to the following conditions:
//
// The above copyright notice and this permission notice shall be included in all
// copies or substantial portions of the Software.
//
// THE SOFTWARE IS PROVIDED "AS IS", WITHOUT WARRANTY OF ANY KIND, EXPRESS OR
// IMPLIED, INCLUDING BUT NOT LIMITED TO THE WARRANTIES OF MERCHANTABILITY, FITNESS
// FOR A PARTICULAR PURPOSE AND NONINFRINGEMENT. IN NO EVENT SHALL THE AUTHORS OR
// COPYRIGHT HOLDERS BE LIABLE FOR ANY CLAIM, DAMAGES OR OTHER LIABILITY, WHETHER
// IN AN ACTION OF CONTRACT, TORT OR OTHERWISE, ARISING FROM, OUT OF OR IN
// CONNECTION WITH THE SOFTWARE OR THE USE OR OTHER DEALINGS IN THE SOFTWARE.
///////////////////////////////////////////////////////////////////////////////////



/**
    A DrawCall represents the program and values of associated
    attributes, uniforms and textures for a single draw call.

    @class
    @prop {WebGLRenderingContext} gl The WebGL context.
    @prop {Program} currentProgram The program to use for this draw call.
    @prop {VertexArray} currentVertexArray Vertex array to use for this draw call.
    @prop {TransformFeedback} currentTransformFeedback Transform feedback to use for this draw call.
    @prop {Array} uniformBuffers Ordered list of active uniform buffers.
    @prop {Array} uniformBlockNames Ordered list of uniform block names.
    @prop {Object} uniformBlockBases Map of uniform blocks to uniform buffer bases.
    @prop {Number} uniformBlockCount Number of active uniform blocks for this draw call.
    @prop {Object} uniformIndices Map of uniform names to indices in the uniform arrays.
    @prop {Array} uniformNames Ordered list of uniform names.
    @prop {Array} uniformValue Ordered list of uniform values.
    @prop {number} uniformCount The number of active uniforms for this draw call.
    @prop {Array} textures Array of active textures.
    @prop {number} textureCount The number of active textures for this draw call.
    @prop {GLEnum} primitive The primitive type being drawn.
    @prop {Object} appState Tracked GL state.
*/
class DrawCall {

    constructor(gl, appState, program, vertexArray, primitive = __WEBPACK_IMPORTED_MODULE_0__constants_js__["_492" /* TRIANGLES */]) {
        this.gl = gl;
        this.currentProgram = program;
        this.currentVertexArray = vertexArray;
        this.currentTransformFeedback = null;
        this.appState = appState;

        this.uniformIndices = {};
        this.uniformNames = new Array(__WEBPACK_IMPORTED_MODULE_0__constants_js__["_558" /* WEBGL_INFO */].MAX_UNIFORMS);
        this.uniformValues = new Array(__WEBPACK_IMPORTED_MODULE_0__constants_js__["_558" /* WEBGL_INFO */].MAX_UNIFORMS);
        this.uniformCount = 0;
        this.uniformBuffers = new Array(__WEBPACK_IMPORTED_MODULE_0__constants_js__["_558" /* WEBGL_INFO */].MAX_UNIFORM_BUFFERS);
        this.uniformBlockNames = new Array(__WEBPACK_IMPORTED_MODULE_0__constants_js__["_558" /* WEBGL_INFO */].MAX_UNIFORM_BUFFERS);
        this.uniformBlockBases = {};
        this.uniformBlockCount = 0;
        this.samplerIndices = {};
        this.textures = new Array(__WEBPACK_IMPORTED_MODULE_0__constants_js__["_558" /* WEBGL_INFO */].MAX_TEXTURE_UNITS);
        this.textureCount = 0;
        this.primitive = primitive;
    }

    transformFeedback(transformFeedback) {
        this.currentTransformFeedback = transformFeedback;

        return this;
    }

    /**
        Set the value for a uniform. Array uniforms are supported by
        using appending "[0]" to the array name and passing a flat array
        with all required values.

        @method
        @param {string} name Uniform name.
        @param {any} value Uniform value.
    */
    uniform(name, value) {
        let index = this.uniformIndices[name];
        if (index === undefined) {
            index = this.uniformCount++;
            this.uniformIndices[name] = index;
            this.uniformNames[index] = name;
        }
        this.uniformValues[index] = value;

        return this;
    }

    /**
        Set texture to bind to a sampler uniform.

        @method
        @param {string} name Sampler uniform name.
        @param {Texture} texture Texture to bind.
    */
    texture(name, texture) {
        let unit = this.currentProgram.samplers[name];
        this.textures[unit] = texture;

        return this;
    }

    /**
        Set uniform buffer to bind to a uniform block.

        @method
        @param {string} name Uniform block name.
        @param {UniformBuffer} buffer Uniform buffer to bind.
    */
    uniformBlock(name, buffer) {
        let base = this.currentProgram.uniformBlocks[name];
        this.uniformBuffers[base] = buffer;

        return this;
    }

    /**
        Draw based on current state.

        @method
    */
    draw() {
        let uniformNames = this.uniformNames;
        let uniformValues = this.uniformValues;
        let uniformBuffers = this.uniformBuffers;
        let uniformBlockCount = this.currentProgram.uniformBlockCount;
        let textures = this.textures;
        let textureCount = this.currentProgram.samplerCount;

        this.currentProgram.bind();
        this.currentVertexArray.bind();

        for (let uIndex = 0; uIndex < this.uniformCount; ++uIndex) {
            this.currentProgram.uniform(uniformNames[uIndex], uniformValues[uIndex]);
        }

        for (let base = 0; base < uniformBlockCount; ++base) {
            uniformBuffers[base].bind(base);
        }

        for (let tIndex = 0; tIndex < textureCount; ++tIndex) {
            textures[tIndex].bind(tIndex);
        }

        if (this.currentTransformFeedback) {
            this.currentTransformFeedback.bind();
            this.gl.beginTransformFeedback(this.primitive);
        }

        if (this.currentVertexArray.instanced) {
            if (this.currentVertexArray.indexed) {
                this.gl.drawElementsInstanced(this.primitive, this.currentVertexArray.numElements, this.currentVertexArray.indexType, 0, this.currentVertexArray.numInstances);
            } else {
                this.gl.drawArraysInstanced(this.primitive, 0, this.currentVertexArray.numElements, this.currentVertexArray.numInstances);
            }
        } else if (this.currentVertexArray.indexed) {
            this.gl.drawElements(this.primitive, this.currentVertexArray.numElements, this.currentVertexArray.indexType, 0);
        } else {
            this.gl.drawArrays(this.primitive, 0, this.currentVertexArray.numElements);
        }

        if (this.currentTransformFeedback) {
            this.gl.endTransformFeedback();
        }
    }

}
/* harmony export (immutable) */ __webpack_exports__["a"] = DrawCall;



/***/ }),
/* 8 */
/***/ (function(module, __webpack_exports__, __webpack_require__) {

"use strict";
/* harmony import */ var __WEBPACK_IMPORTED_MODULE_0__constants_js__ = __webpack_require__(0);
///////////////////////////////////////////////////////////////////////////////////
// The MIT License (MIT)
//
// Copyright (c) 2017 Tarek Sherif
//
// Permission is hereby granted, free of charge, to any person obtaining a copy of
// this software and associated documentation files (the "Software"), to deal in
// the Software without restriction, including without limitation the rights to
// use, copy, modify, merge, publish, distribute, sublicense, and/or sell copies of
// the Software, and to permit persons to whom the Software is furnished to do so,
// subject to the following conditions:
//
// The above copyright notice and this permission notice shall be included in all
// copies or substantial portions of the Software.
//
// THE SOFTWARE IS PROVIDED "AS IS", WITHOUT WARRANTY OF ANY KIND, EXPRESS OR
// IMPLIED, INCLUDING BUT NOT LIMITED TO THE WARRANTIES OF MERCHANTABILITY, FITNESS
// FOR A PARTICULAR PURPOSE AND NONINFRINGEMENT. IN NO EVENT SHALL THE AUTHORS OR
// COPYRIGHT HOLDERS BE LIABLE FOR ANY CLAIM, DAMAGES OR OTHER LIABILITY, WHETHER
// IN AN ACTION OF CONTRACT, TORT OR OTHERWISE, ARISING FROM, OUT OF OR IN
// CONNECTION WITH THE SOFTWARE OR THE USE OR OTHER DEALINGS IN THE SOFTWARE.
///////////////////////////////////////////////////////////////////////////////////



/**
    Storage for vertex data.

    @class
    @prop {WebGLRenderingContext} gl The WebGL context.
    @prop {WebGLFramebuffer} framebuffer Handle to the framebuffer.
    @prop {Array} colorTextures Array of color texture targets.
    @prop {number} numColorTargets Number of color texture targets.
    @prop {Texture} depthTexture Depth texture target.
    @prop {Array} colorAttachments Array of color attachment enums.
    @prop {Object} appState Tracked GL state.
*/
class Framebuffer {

    constructor(gl, appState) {
        this.gl = gl;
        this.framebuffer = gl.createFramebuffer();
        this.appState = appState;

        this.numColorTargets = 0;

        this.colorTextures = [];
        this.colorAttachments = [];
        this.colorsTextureTargets = [];
        this.depthTexture = null;
        this.depthTextureTarget = null;
    }

    /**
        Add a color target to this framebuffer.

        @method
        @param {number} index Color attachment index.
        @param {Texture} texture The texture to attach.
        @param {GLEnum} [target=TEXTURE_2D] The texture target to attach.
    */
    colorTarget(index, texture, target = __WEBPACK_IMPORTED_MODULE_0__constants_js__["_452" /* TEXTURE_2D */]) {

        this.colorAttachments[index] = __WEBPACK_IMPORTED_MODULE_0__constants_js__["L" /* COLOR_ATTACHMENT0 */] + index;

        let currentFramebuffer = this.bindAndCaptureState();

        this.colorTextures[index] = texture;
        this.colorsTextureTargets[index] = target;

        this.gl.framebufferTexture2D(this.gl.FRAMEBUFFER, this.colorAttachments[index], target, texture.texture, 0);
        this.gl.drawBuffers(this.colorAttachments);
        this.numColorTargets++;

        this.restoreState(currentFramebuffer);

        return this;
    }

    /**
        Add a depth target to this framebuffer.

        @method
        @param {Texture} texture The texture to attach.
        @param {GLEnum} [target=TEXTURE_2D] The texture target to attach.
    */
    depthTarget(texture, target = __WEBPACK_IMPORTED_MODULE_0__constants_js__["_452" /* TEXTURE_2D */]) {

        let currentFramebuffer = this.bindAndCaptureState();

        this.depthTexture = texture;
        this.depthTextureTarget = target;

        this.gl.framebufferTexture2D(this.gl.DRAW_FRAMEBUFFER, this.gl.DEPTH_ATTACHMENT, target, texture.texture, 0);

        this.restoreState(currentFramebuffer);

        return this;
    }

    /**
        Bind a new texture as a color target.

        @method
        @param {number} index Color attachment to bind the texture to.
        @param {Texture} texture New texture to bind.
        @param {GLEnum} [target=TEXTURE_2D] The texture target to attach.
    */
    replaceTexture(index, texture, target = __WEBPACK_IMPORTED_MODULE_0__constants_js__["_452" /* TEXTURE_2D */]) {
        this.colorTextures[index] = texture;
        this.colorsTextureTargets[index] = target;

        let currentFramebuffer = this.bindAndCaptureState();
        this.gl.framebufferTexture2D(this.gl.DRAW_FRAMEBUFFER, this.colorAttachments[index], target, this.colorTextures[index].texture, 0);
        this.restoreState(currentFramebuffer);

        return this;
    }

    /**
        Resize all currently attached textures.

        @method
        @param {number} [width=app.width] New width of the framebuffer.
        @param {number} [height=app.height] New height of the framebuffer.
    */
    resize(width = this.gl.drawingBufferWidth, height = this.gl.drawingBufferHeight) {

        let currentFramebuffer = this.bindAndCaptureState();

        for (let i = 0; i < this.numColorTargets; ++i) {
            this.colorTextures[i].resize(width, height);
            this.gl.framebufferTexture2D(this.gl.DRAW_FRAMEBUFFER, this.colorAttachments[i], this.colorsTextureTargets[i], this.colorTextures[i].texture, 0);
        }

        if (this.depthTexture) {
            this.depthTexture.resize(width, height);
            this.gl.framebufferTexture2D(this.gl.DRAW_FRAMEBUFFER, this.gl.DEPTH_ATTACHMENT, this.depthTextureTarget, this.depthTexture.texture, 0);
        }

        this.restoreState(currentFramebuffer);

        return this;
    }

    /**
        Delete this framebuffer.

        @method
    */
    delete() {
        if (this.framebuffer) {
            this.gl.deleteFramebuffer(this.framebuffer);
            this.framebuffer = null;
        }
    }

    // Bind as the draw framebuffer
    bindForDraw() {
        if (this.appState.drawFramebuffer !== this) {
            this.gl.bindFramebuffer(this.gl.DRAW_FRAMEBUFFER, this.framebuffer);
            this.appState.drawFramebuffer = this;
        }
    }

    // Bind as the read framebuffer
    bindForRead() {
        if (this.appState.readFramebuffer !== this) {
            this.gl.bindFramebuffer(this.gl.READ_FRAMEBUFFER, this.framebuffer);
            this.appState.readFramebuffer = this;
        }
    }

    // Bind for a framebuffer state update.
    // Capture current binding so we can restore it later.
    bindAndCaptureState() {
        let currentFramebuffer = this.appState.drawFramebuffer;

        if (currentFramebuffer !== this) {
            this.gl.bindFramebuffer(this.gl.DRAW_FRAMEBUFFER, this.framebuffer);
        }

        return currentFramebuffer;
    }

    // Bind restore previous binding after state update
    restoreState(framebuffer) {
        if (framebuffer !== this) {
            this.gl.bindFramebuffer(this.gl.DRAW_FRAMEBUFFER, framebuffer ? framebuffer.framebuffer : null);
        }
    }

}
/* harmony export (immutable) */ __webpack_exports__["a"] = Framebuffer;



/***/ }),
/* 9 */
/***/ (function(module, __webpack_exports__, __webpack_require__) {

"use strict";
/* harmony import */ var __WEBPACK_IMPORTED_MODULE_0__constants_js__ = __webpack_require__(0);
/* harmony import */ var __WEBPACK_IMPORTED_MODULE_1__shader_js__ = __webpack_require__(2);
/* harmony import */ var __WEBPACK_IMPORTED_MODULE_2__uniforms_js__ = __webpack_require__(10);
///////////////////////////////////////////////////////////////////////////////////
// The MIT License (MIT)
//
// Copyright (c) 2017 Tarek Sherif
//
// Permission is hereby granted, free of charge, to any person obtaining a copy of
// this software and associated documentation files (the "Software"), to deal in
// the Software without restriction, including without limitation the rights to
// use, copy, modify, merge, publish, distribute, sublicense, and/or sell copies of
// the Software, and to permit persons to whom the Software is furnished to do so,
// subject to the following conditions:
//
// The above copyright notice and this permission notice shall be included in all
// copies or substantial portions of the Software.
//
// THE SOFTWARE IS PROVIDED "AS IS", WITHOUT WARRANTY OF ANY KIND, EXPRESS OR
// IMPLIED, INCLUDING BUT NOT LIMITED TO THE WARRANTIES OF MERCHANTABILITY, FITNESS
// FOR A PARTICULAR PURPOSE AND NONINFRINGEMENT. IN NO EVENT SHALL THE AUTHORS OR
// COPYRIGHT HOLDERS BE LIABLE FOR ANY CLAIM, DAMAGES OR OTHER LIABILITY, WHETHER
// IN AN ACTION OF CONTRACT, TORT OR OTHERWISE, ARISING FROM, OUT OF OR IN
// CONNECTION WITH THE SOFTWARE OR THE USE OR OTHER DEALINGS IN THE SOFTWARE.
///////////////////////////////////////////////////////////////////////////////////





/**
    WebGL program consisting of compiled and linked vertex and fragment
    shaders.

    @class
    @prop {WebGLRenderingContext} gl The WebGL context.
    @prop {WebGLProgram} program The WebGL program.
    @prop {boolean} transformFeedback Whether this program is set up for transform feedback.
    @prop {Object} uniforms Map of uniform names to handles.
    @prop {Object} appState Tracked GL state.
*/
class Program {

    constructor(gl, appState, vsSource, fsSource, xformFeebackVars) {
        let i;

        let vShader, fShader;

        let ownVertexShader = false;
        let ownFragmentShader = false;
        if (typeof vsSource === "string") {
            vShader = new __WEBPACK_IMPORTED_MODULE_1__shader_js__["a" /* Shader */](gl, gl.VERTEX_SHADER, vsSource);
            ownVertexShader = true;
        } else {
            vShader = vsSource;
        }

        if (typeof fsSource === "string") {
            fShader = new __WEBPACK_IMPORTED_MODULE_1__shader_js__["a" /* Shader */](gl, gl.FRAGMENT_SHADER, fsSource);
            ownFragmentShader = true;
        } else {
            fShader = fsSource;
        }

        let program = gl.createProgram();
        gl.attachShader(program, vShader.shader);
        gl.attachShader(program, fShader.shader);
        if (xformFeebackVars) {
            gl.transformFeedbackVaryings(program, xformFeebackVars, gl.SEPARATE_ATTRIBS);
        }
        gl.linkProgram(program);

        if (!gl.getProgramParameter(program, gl.LINK_STATUS)) {
            console.error(gl.getProgramInfoLog(program));
        }

        if (ownVertexShader) {
            vShader.delete();
        }

        if (ownFragmentShader) {
            fShader.delete();
        }

        this.gl = gl;
        this.program = program;
        this.appState = appState;
        this.transformFeedback = !!xformFeebackVars;
        this.uniforms = {};
        this.uniformBlocks = {};
        this.uniformBlockCount = 0;
        this.samplers = {};
        this.samplerCount = 0;

        gl.useProgram(program);

        let numUniforms = gl.getProgramParameter(program, gl.ACTIVE_UNIFORMS);
        let textureUnit;

        for (i = 0; i < numUniforms; ++i) {
            let uniformInfo = gl.getActiveUniform(program, i);
            let uniformHandle = gl.getUniformLocation(this.program, uniformInfo.name);
            let UniformClass = null;
            let type = uniformInfo.type;
            let numElements = uniformInfo.size;

            switch (type) {
                case __WEBPACK_IMPORTED_MODULE_0__constants_js__["_357" /* SAMPLER_2D */]:
                case __WEBPACK_IMPORTED_MODULE_0__constants_js__["_179" /* INT_SAMPLER_2D */]:
                case __WEBPACK_IMPORTED_MODULE_0__constants_js__["_530" /* UNSIGNED_INT_SAMPLER_2D */]:
                case __WEBPACK_IMPORTED_MODULE_0__constants_js__["_360" /* SAMPLER_2D_SHADOW */]:
                case __WEBPACK_IMPORTED_MODULE_0__constants_js__["_358" /* SAMPLER_2D_ARRAY */]:
                case __WEBPACK_IMPORTED_MODULE_0__constants_js__["_180" /* INT_SAMPLER_2D_ARRAY */]:
                case __WEBPACK_IMPORTED_MODULE_0__constants_js__["_531" /* UNSIGNED_INT_SAMPLER_2D_ARRAY */]:
                case __WEBPACK_IMPORTED_MODULE_0__constants_js__["_359" /* SAMPLER_2D_ARRAY_SHADOW */]:
                case __WEBPACK_IMPORTED_MODULE_0__constants_js__["_363" /* SAMPLER_CUBE */]:
                case __WEBPACK_IMPORTED_MODULE_0__constants_js__["_182" /* INT_SAMPLER_CUBE */]:
                case __WEBPACK_IMPORTED_MODULE_0__constants_js__["_533" /* UNSIGNED_INT_SAMPLER_CUBE */]:
                case __WEBPACK_IMPORTED_MODULE_0__constants_js__["_364" /* SAMPLER_CUBE_SHADOW */]:
                case __WEBPACK_IMPORTED_MODULE_0__constants_js__["_361" /* SAMPLER_3D */]:
                case __WEBPACK_IMPORTED_MODULE_0__constants_js__["_181" /* INT_SAMPLER_3D */]:
                case __WEBPACK_IMPORTED_MODULE_0__constants_js__["_532" /* UNSIGNED_INT_SAMPLER_3D */]:
                    textureUnit = this.samplerCount++;
                    this.samplers[uniformInfo.name] = textureUnit;
                    this.gl.uniform1i(uniformHandle, textureUnit);
                    break;
                case __WEBPACK_IMPORTED_MODULE_0__constants_js__["_176" /* INT */]:
                case __WEBPACK_IMPORTED_MODULE_0__constants_js__["_525" /* UNSIGNED_INT */]:
                case __WEBPACK_IMPORTED_MODULE_0__constants_js__["_121" /* FLOAT */]:
                    UniformClass = numElements > 1 ? __WEBPACK_IMPORTED_MODULE_2__uniforms_js__["c" /* MultiNumericUniform */] : __WEBPACK_IMPORTED_MODULE_2__uniforms_js__["d" /* SingleComponentUniform */];
                    break;
                case __WEBPACK_IMPORTED_MODULE_0__constants_js__["A" /* BOOL */]:
                    UniformClass = numElements > 1 ? __WEBPACK_IMPORTED_MODULE_2__uniforms_js__["b" /* MultiBoolUniform */] : __WEBPACK_IMPORTED_MODULE_2__uniforms_js__["d" /* SingleComponentUniform */];
                    break;
                case __WEBPACK_IMPORTED_MODULE_0__constants_js__["_132" /* FLOAT_VEC2 */]:
                case __WEBPACK_IMPORTED_MODULE_0__constants_js__["_183" /* INT_VEC2 */]:
                case __WEBPACK_IMPORTED_MODULE_0__constants_js__["_534" /* UNSIGNED_INT_VEC2 */]:
                case __WEBPACK_IMPORTED_MODULE_0__constants_js__["_133" /* FLOAT_VEC3 */]:
                case __WEBPACK_IMPORTED_MODULE_0__constants_js__["_184" /* INT_VEC3 */]:
                case __WEBPACK_IMPORTED_MODULE_0__constants_js__["_535" /* UNSIGNED_INT_VEC3 */]:
                case __WEBPACK_IMPORTED_MODULE_0__constants_js__["_134" /* FLOAT_VEC4 */]:
                case __WEBPACK_IMPORTED_MODULE_0__constants_js__["_185" /* INT_VEC4 */]:
                case __WEBPACK_IMPORTED_MODULE_0__constants_js__["_536" /* UNSIGNED_INT_VEC4 */]:
                    UniformClass = __WEBPACK_IMPORTED_MODULE_2__uniforms_js__["c" /* MultiNumericUniform */];
                    break;
                case __WEBPACK_IMPORTED_MODULE_0__constants_js__["B" /* BOOL_VEC2 */]:
                case __WEBPACK_IMPORTED_MODULE_0__constants_js__["C" /* BOOL_VEC3 */]:
                case __WEBPACK_IMPORTED_MODULE_0__constants_js__["D" /* BOOL_VEC4 */]:
                    UniformClass = __WEBPACK_IMPORTED_MODULE_2__uniforms_js__["b" /* MultiBoolUniform */];
                    break;
                case __WEBPACK_IMPORTED_MODULE_0__constants_js__["_123" /* FLOAT_MAT2 */]:
                case __WEBPACK_IMPORTED_MODULE_0__constants_js__["_126" /* FLOAT_MAT3 */]:
                case __WEBPACK_IMPORTED_MODULE_0__constants_js__["_129" /* FLOAT_MAT4 */]:
                case __WEBPACK_IMPORTED_MODULE_0__constants_js__["_124" /* FLOAT_MAT2x3 */]:
                case __WEBPACK_IMPORTED_MODULE_0__constants_js__["_125" /* FLOAT_MAT2x4 */]:
                case __WEBPACK_IMPORTED_MODULE_0__constants_js__["_127" /* FLOAT_MAT3x2 */]:
                case __WEBPACK_IMPORTED_MODULE_0__constants_js__["_128" /* FLOAT_MAT3x4 */]:
                case __WEBPACK_IMPORTED_MODULE_0__constants_js__["_130" /* FLOAT_MAT4x2 */]:
                case __WEBPACK_IMPORTED_MODULE_0__constants_js__["_131" /* FLOAT_MAT4x3 */]:
                    UniformClass = __WEBPACK_IMPORTED_MODULE_2__uniforms_js__["a" /* MatrixUniform */];
                    break;
                default:
                    console.error("Unrecognized type for uniform ", uniformInfo.name);
                    break;
            }

            if (UniformClass) {
                this.uniforms[uniformInfo.name] = new UniformClass(gl, uniformHandle, type, numElements);
            }
        }

        let numUniformBlocks = gl.getProgramParameter(program, gl.ACTIVE_UNIFORM_BLOCKS);

        for (i = 0; i < numUniformBlocks; ++i) {
            let blockName = gl.getActiveUniformBlockName(this.program, i);
            let blockIndex = gl.getUniformBlockIndex(this.program, blockName);
            
            let uniformBlockBase = this.uniformBlockCount++;
            this.gl.uniformBlockBinding(this.program, blockIndex, uniformBlockBase);
            this.uniformBlocks[blockName] = uniformBlockBase;
        }

        gl.useProgram(null);
    }

    /**
        Delete this program.

        @method
    */
    delete() {
        if (this.program) {
            this.gl.deleteProgram(this.program);
            this.program = null;
        }
    }

    // Set the value of a uniform.
    uniform(name, value) {
        this.uniforms[name].set(value);
    }

    // Use this program.
    bind() {
        if (this.appState.program !== this) {
            this.gl.useProgram(this.program);
            this.appState.program = this;
        }
    }

}
/* harmony export (immutable) */ __webpack_exports__["a"] = Program;



/***/ }),
/* 10 */
/***/ (function(module, __webpack_exports__, __webpack_require__) {

"use strict";
/* harmony import */ var __WEBPACK_IMPORTED_MODULE_0__constants_js__ = __webpack_require__(0);
///////////////////////////////////////////////////////////////////////////////////
// The MIT License (MIT)
//
// Copyright (c) 2017 Tarek Sherif
//
// Permission is hereby granted, free of charge, to any person obtaining a copy of
// this software and associated documentation files (the "Software"), to deal in
// the Software without restriction, including without limitation the rights to
// use, copy, modify, merge, publish, distribute, sublicense, and/or sell copies of
// the Software, and to permit persons to whom the Software is furnished to do so,
// subject to the following conditions:
//
// The above copyright notice and this permission notice shall be included in all
// copies or substantial portions of the Software.
//
// THE SOFTWARE IS PROVIDED "AS IS", WITHOUT WARRANTY OF ANY KIND, EXPRESS OR
// IMPLIED, INCLUDING BUT NOT LIMITED TO THE WARRANTIES OF MERCHANTABILITY, FITNESS
// FOR A PARTICULAR PURPOSE AND NONINFRINGEMENT. IN NO EVENT SHALL THE AUTHORS OR
// COPYRIGHT HOLDERS BE LIABLE FOR ANY CLAIM, DAMAGES OR OTHER LIABILITY, WHETHER
// IN AN ACTION OF CONTRACT, TORT OR OTHERWISE, ARISING FROM, OUT OF OR IN
// CONNECTION WITH THE SOFTWARE OR THE USE OR OTHER DEALINGS IN THE SOFTWARE.
///////////////////////////////////////////////////////////////////////////////////



// Classes to manage uniform value updates, including
// caching current values.

const UNIFORM_FUNC_NAME = {};
UNIFORM_FUNC_NAME[__WEBPACK_IMPORTED_MODULE_0__constants_js__["A" /* BOOL */]] = "uniform1i";
UNIFORM_FUNC_NAME[__WEBPACK_IMPORTED_MODULE_0__constants_js__["_176" /* INT */]] = "uniform1i";
UNIFORM_FUNC_NAME[__WEBPACK_IMPORTED_MODULE_0__constants_js__["_357" /* SAMPLER_2D */]] = "uniform1i";
UNIFORM_FUNC_NAME[__WEBPACK_IMPORTED_MODULE_0__constants_js__["_179" /* INT_SAMPLER_2D */]] = "uniform1i";
UNIFORM_FUNC_NAME[__WEBPACK_IMPORTED_MODULE_0__constants_js__["_530" /* UNSIGNED_INT_SAMPLER_2D */]] = "uniform1i";
UNIFORM_FUNC_NAME[__WEBPACK_IMPORTED_MODULE_0__constants_js__["_360" /* SAMPLER_2D_SHADOW */]] = "uniform1i";
UNIFORM_FUNC_NAME[__WEBPACK_IMPORTED_MODULE_0__constants_js__["_358" /* SAMPLER_2D_ARRAY */]] = "uniform1i";
UNIFORM_FUNC_NAME[__WEBPACK_IMPORTED_MODULE_0__constants_js__["_180" /* INT_SAMPLER_2D_ARRAY */]] = "uniform1i";
UNIFORM_FUNC_NAME[__WEBPACK_IMPORTED_MODULE_0__constants_js__["_531" /* UNSIGNED_INT_SAMPLER_2D_ARRAY */]] = "uniform1i";
UNIFORM_FUNC_NAME[__WEBPACK_IMPORTED_MODULE_0__constants_js__["_359" /* SAMPLER_2D_ARRAY_SHADOW */]] = "uniform1i";
UNIFORM_FUNC_NAME[__WEBPACK_IMPORTED_MODULE_0__constants_js__["_363" /* SAMPLER_CUBE */]] = "uniform1i";
UNIFORM_FUNC_NAME[__WEBPACK_IMPORTED_MODULE_0__constants_js__["_182" /* INT_SAMPLER_CUBE */]] = "uniform1i";
UNIFORM_FUNC_NAME[__WEBPACK_IMPORTED_MODULE_0__constants_js__["_533" /* UNSIGNED_INT_SAMPLER_CUBE */]] = "uniform1i";
UNIFORM_FUNC_NAME[__WEBPACK_IMPORTED_MODULE_0__constants_js__["_364" /* SAMPLER_CUBE_SHADOW */]] = "uniform1i";
UNIFORM_FUNC_NAME[__WEBPACK_IMPORTED_MODULE_0__constants_js__["_361" /* SAMPLER_3D */]] = "uniform1i";
UNIFORM_FUNC_NAME[__WEBPACK_IMPORTED_MODULE_0__constants_js__["_181" /* INT_SAMPLER_3D */]] = "uniform1i";
UNIFORM_FUNC_NAME[__WEBPACK_IMPORTED_MODULE_0__constants_js__["_532" /* UNSIGNED_INT_SAMPLER_3D */]] = "uniform1i";
UNIFORM_FUNC_NAME[__WEBPACK_IMPORTED_MODULE_0__constants_js__["_525" /* UNSIGNED_INT */]] = "uniform1ui";
UNIFORM_FUNC_NAME[__WEBPACK_IMPORTED_MODULE_0__constants_js__["_121" /* FLOAT */]] = "uniform1f";
UNIFORM_FUNC_NAME[__WEBPACK_IMPORTED_MODULE_0__constants_js__["_132" /* FLOAT_VEC2 */]] = "uniform2f";
UNIFORM_FUNC_NAME[__WEBPACK_IMPORTED_MODULE_0__constants_js__["_133" /* FLOAT_VEC3 */]] = "uniform3f";
UNIFORM_FUNC_NAME[__WEBPACK_IMPORTED_MODULE_0__constants_js__["_134" /* FLOAT_VEC4 */]] = "uniform4f";
UNIFORM_FUNC_NAME[__WEBPACK_IMPORTED_MODULE_0__constants_js__["_183" /* INT_VEC2 */]] = "uniform2i";
UNIFORM_FUNC_NAME[__WEBPACK_IMPORTED_MODULE_0__constants_js__["_184" /* INT_VEC3 */]] = "uniform3i";
UNIFORM_FUNC_NAME[__WEBPACK_IMPORTED_MODULE_0__constants_js__["_185" /* INT_VEC4 */]] = "uniform4i";
UNIFORM_FUNC_NAME[__WEBPACK_IMPORTED_MODULE_0__constants_js__["_534" /* UNSIGNED_INT_VEC2 */]] = "uniform2ui";
UNIFORM_FUNC_NAME[__WEBPACK_IMPORTED_MODULE_0__constants_js__["_535" /* UNSIGNED_INT_VEC3 */]] = "uniform3ui";
UNIFORM_FUNC_NAME[__WEBPACK_IMPORTED_MODULE_0__constants_js__["_536" /* UNSIGNED_INT_VEC4 */]] = "uniform4ui";
UNIFORM_FUNC_NAME[__WEBPACK_IMPORTED_MODULE_0__constants_js__["B" /* BOOL_VEC2 */]] = "uniform2i";
UNIFORM_FUNC_NAME[__WEBPACK_IMPORTED_MODULE_0__constants_js__["C" /* BOOL_VEC3 */]] = "uniform3i";
UNIFORM_FUNC_NAME[__WEBPACK_IMPORTED_MODULE_0__constants_js__["D" /* BOOL_VEC4 */]] = "uniform4i";
UNIFORM_FUNC_NAME[__WEBPACK_IMPORTED_MODULE_0__constants_js__["_123" /* FLOAT_MAT2 */]] = "uniformMatrix2fv";
UNIFORM_FUNC_NAME[__WEBPACK_IMPORTED_MODULE_0__constants_js__["_126" /* FLOAT_MAT3 */]] = "uniformMatrix3fv";
UNIFORM_FUNC_NAME[__WEBPACK_IMPORTED_MODULE_0__constants_js__["_129" /* FLOAT_MAT4 */]] = "uniformMatrix4fv";
UNIFORM_FUNC_NAME[__WEBPACK_IMPORTED_MODULE_0__constants_js__["_124" /* FLOAT_MAT2x3 */]] = "uniformMatrix2x3fv";
UNIFORM_FUNC_NAME[__WEBPACK_IMPORTED_MODULE_0__constants_js__["_125" /* FLOAT_MAT2x4 */]] = "uniformMatrix2x4fv";
UNIFORM_FUNC_NAME[__WEBPACK_IMPORTED_MODULE_0__constants_js__["_127" /* FLOAT_MAT3x2 */]] = "uniformMatrix3x2fv";
UNIFORM_FUNC_NAME[__WEBPACK_IMPORTED_MODULE_0__constants_js__["_128" /* FLOAT_MAT3x4 */]] = "uniformMatrix3x4fv";
UNIFORM_FUNC_NAME[__WEBPACK_IMPORTED_MODULE_0__constants_js__["_130" /* FLOAT_MAT4x2 */]] = "uniformMatrix4x2fv";
UNIFORM_FUNC_NAME[__WEBPACK_IMPORTED_MODULE_0__constants_js__["_131" /* FLOAT_MAT4x3 */]] = "uniformMatrix4x3fv";

const UNIFORM_COMPONENT_COUNT = {};
UNIFORM_COMPONENT_COUNT[__WEBPACK_IMPORTED_MODULE_0__constants_js__["A" /* BOOL */]] = 1;
UNIFORM_COMPONENT_COUNT[__WEBPACK_IMPORTED_MODULE_0__constants_js__["_176" /* INT */]] = 1;
UNIFORM_COMPONENT_COUNT[__WEBPACK_IMPORTED_MODULE_0__constants_js__["_357" /* SAMPLER_2D */]] = 1;
UNIFORM_COMPONENT_COUNT[__WEBPACK_IMPORTED_MODULE_0__constants_js__["_179" /* INT_SAMPLER_2D */]] = 1;
UNIFORM_COMPONENT_COUNT[__WEBPACK_IMPORTED_MODULE_0__constants_js__["_530" /* UNSIGNED_INT_SAMPLER_2D */]] = 1;
UNIFORM_COMPONENT_COUNT[__WEBPACK_IMPORTED_MODULE_0__constants_js__["_360" /* SAMPLER_2D_SHADOW */]] = 1;
UNIFORM_COMPONENT_COUNT[__WEBPACK_IMPORTED_MODULE_0__constants_js__["_358" /* SAMPLER_2D_ARRAY */]] = 1;
UNIFORM_COMPONENT_COUNT[__WEBPACK_IMPORTED_MODULE_0__constants_js__["_180" /* INT_SAMPLER_2D_ARRAY */]] = 1;
UNIFORM_COMPONENT_COUNT[__WEBPACK_IMPORTED_MODULE_0__constants_js__["_531" /* UNSIGNED_INT_SAMPLER_2D_ARRAY */]] = 1;
UNIFORM_COMPONENT_COUNT[__WEBPACK_IMPORTED_MODULE_0__constants_js__["_359" /* SAMPLER_2D_ARRAY_SHADOW */]] = 1;
UNIFORM_COMPONENT_COUNT[__WEBPACK_IMPORTED_MODULE_0__constants_js__["_363" /* SAMPLER_CUBE */]] = 1;
UNIFORM_COMPONENT_COUNT[__WEBPACK_IMPORTED_MODULE_0__constants_js__["_182" /* INT_SAMPLER_CUBE */]] = 1;
UNIFORM_COMPONENT_COUNT[__WEBPACK_IMPORTED_MODULE_0__constants_js__["_533" /* UNSIGNED_INT_SAMPLER_CUBE */]] = 1;
UNIFORM_COMPONENT_COUNT[__WEBPACK_IMPORTED_MODULE_0__constants_js__["_364" /* SAMPLER_CUBE_SHADOW */]] = 1;
UNIFORM_COMPONENT_COUNT[__WEBPACK_IMPORTED_MODULE_0__constants_js__["_361" /* SAMPLER_3D */]] = 1;
UNIFORM_COMPONENT_COUNT[__WEBPACK_IMPORTED_MODULE_0__constants_js__["_181" /* INT_SAMPLER_3D */]] = 1;
UNIFORM_COMPONENT_COUNT[__WEBPACK_IMPORTED_MODULE_0__constants_js__["_532" /* UNSIGNED_INT_SAMPLER_3D */]] = 1;
UNIFORM_COMPONENT_COUNT[__WEBPACK_IMPORTED_MODULE_0__constants_js__["_525" /* UNSIGNED_INT */]] = 1;
UNIFORM_COMPONENT_COUNT[__WEBPACK_IMPORTED_MODULE_0__constants_js__["_121" /* FLOAT */]] = 1;
UNIFORM_COMPONENT_COUNT[__WEBPACK_IMPORTED_MODULE_0__constants_js__["_132" /* FLOAT_VEC2 */]] = 2;
UNIFORM_COMPONENT_COUNT[__WEBPACK_IMPORTED_MODULE_0__constants_js__["_133" /* FLOAT_VEC3 */]] = 3;
UNIFORM_COMPONENT_COUNT[__WEBPACK_IMPORTED_MODULE_0__constants_js__["_134" /* FLOAT_VEC4 */]] = 4;
UNIFORM_COMPONENT_COUNT[__WEBPACK_IMPORTED_MODULE_0__constants_js__["_183" /* INT_VEC2 */]] = 2;
UNIFORM_COMPONENT_COUNT[__WEBPACK_IMPORTED_MODULE_0__constants_js__["_184" /* INT_VEC3 */]] = 3;
UNIFORM_COMPONENT_COUNT[__WEBPACK_IMPORTED_MODULE_0__constants_js__["_185" /* INT_VEC4 */]] = 4;
UNIFORM_COMPONENT_COUNT[__WEBPACK_IMPORTED_MODULE_0__constants_js__["_534" /* UNSIGNED_INT_VEC2 */]] = 2;
UNIFORM_COMPONENT_COUNT[__WEBPACK_IMPORTED_MODULE_0__constants_js__["_535" /* UNSIGNED_INT_VEC3 */]] = 3;
UNIFORM_COMPONENT_COUNT[__WEBPACK_IMPORTED_MODULE_0__constants_js__["_536" /* UNSIGNED_INT_VEC4 */]] = 4;
UNIFORM_COMPONENT_COUNT[__WEBPACK_IMPORTED_MODULE_0__constants_js__["B" /* BOOL_VEC2 */]] = 2;
UNIFORM_COMPONENT_COUNT[__WEBPACK_IMPORTED_MODULE_0__constants_js__["C" /* BOOL_VEC3 */]] = 3;
UNIFORM_COMPONENT_COUNT[__WEBPACK_IMPORTED_MODULE_0__constants_js__["D" /* BOOL_VEC4 */]] = 4;
UNIFORM_COMPONENT_COUNT[__WEBPACK_IMPORTED_MODULE_0__constants_js__["_123" /* FLOAT_MAT2 */]] = 4;
UNIFORM_COMPONENT_COUNT[__WEBPACK_IMPORTED_MODULE_0__constants_js__["_126" /* FLOAT_MAT3 */]] = 9;
UNIFORM_COMPONENT_COUNT[__WEBPACK_IMPORTED_MODULE_0__constants_js__["_129" /* FLOAT_MAT4 */]] = 16;
UNIFORM_COMPONENT_COUNT[__WEBPACK_IMPORTED_MODULE_0__constants_js__["_124" /* FLOAT_MAT2x3 */]] = 6;
UNIFORM_COMPONENT_COUNT[__WEBPACK_IMPORTED_MODULE_0__constants_js__["_125" /* FLOAT_MAT2x4 */]] = 8;
UNIFORM_COMPONENT_COUNT[__WEBPACK_IMPORTED_MODULE_0__constants_js__["_127" /* FLOAT_MAT3x2 */]] = 6;
UNIFORM_COMPONENT_COUNT[__WEBPACK_IMPORTED_MODULE_0__constants_js__["_128" /* FLOAT_MAT3x4 */]] = 12;
UNIFORM_COMPONENT_COUNT[__WEBPACK_IMPORTED_MODULE_0__constants_js__["_130" /* FLOAT_MAT4x2 */]] = 8;
UNIFORM_COMPONENT_COUNT[__WEBPACK_IMPORTED_MODULE_0__constants_js__["_131" /* FLOAT_MAT4x3 */]] = 12;

const UNIFORM_CACHE_CLASS = {};
UNIFORM_CACHE_CLASS[__WEBPACK_IMPORTED_MODULE_0__constants_js__["_176" /* INT */]] = Int32Array;
UNIFORM_CACHE_CLASS[__WEBPACK_IMPORTED_MODULE_0__constants_js__["_357" /* SAMPLER_2D */]] = Int32Array;
UNIFORM_CACHE_CLASS[__WEBPACK_IMPORTED_MODULE_0__constants_js__["_179" /* INT_SAMPLER_2D */]] = Int32Array;
UNIFORM_CACHE_CLASS[__WEBPACK_IMPORTED_MODULE_0__constants_js__["_530" /* UNSIGNED_INT_SAMPLER_2D */]] = Int32Array;
UNIFORM_CACHE_CLASS[__WEBPACK_IMPORTED_MODULE_0__constants_js__["_360" /* SAMPLER_2D_SHADOW */]] = Int32Array;
UNIFORM_CACHE_CLASS[__WEBPACK_IMPORTED_MODULE_0__constants_js__["_358" /* SAMPLER_2D_ARRAY */]] = Int32Array;
UNIFORM_CACHE_CLASS[__WEBPACK_IMPORTED_MODULE_0__constants_js__["_180" /* INT_SAMPLER_2D_ARRAY */]] = Int32Array;
UNIFORM_CACHE_CLASS[__WEBPACK_IMPORTED_MODULE_0__constants_js__["_531" /* UNSIGNED_INT_SAMPLER_2D_ARRAY */]] = Int32Array;
UNIFORM_CACHE_CLASS[__WEBPACK_IMPORTED_MODULE_0__constants_js__["_359" /* SAMPLER_2D_ARRAY_SHADOW */]] = Int32Array;
UNIFORM_CACHE_CLASS[__WEBPACK_IMPORTED_MODULE_0__constants_js__["_363" /* SAMPLER_CUBE */]] = Int32Array;
UNIFORM_CACHE_CLASS[__WEBPACK_IMPORTED_MODULE_0__constants_js__["_182" /* INT_SAMPLER_CUBE */]] = Int32Array;
UNIFORM_CACHE_CLASS[__WEBPACK_IMPORTED_MODULE_0__constants_js__["_533" /* UNSIGNED_INT_SAMPLER_CUBE */]] = Int32Array;
UNIFORM_CACHE_CLASS[__WEBPACK_IMPORTED_MODULE_0__constants_js__["_364" /* SAMPLER_CUBE_SHADOW */]] = Int32Array;
UNIFORM_CACHE_CLASS[__WEBPACK_IMPORTED_MODULE_0__constants_js__["_361" /* SAMPLER_3D */]] = Int32Array;
UNIFORM_CACHE_CLASS[__WEBPACK_IMPORTED_MODULE_0__constants_js__["_181" /* INT_SAMPLER_3D */]] = Int32Array;
UNIFORM_CACHE_CLASS[__WEBPACK_IMPORTED_MODULE_0__constants_js__["_532" /* UNSIGNED_INT_SAMPLER_3D */]] = Int32Array;
UNIFORM_CACHE_CLASS[__WEBPACK_IMPORTED_MODULE_0__constants_js__["_525" /* UNSIGNED_INT */]] = Uint32Array;
UNIFORM_CACHE_CLASS[__WEBPACK_IMPORTED_MODULE_0__constants_js__["_121" /* FLOAT */]] = Float32Array;
UNIFORM_CACHE_CLASS[__WEBPACK_IMPORTED_MODULE_0__constants_js__["_132" /* FLOAT_VEC2 */]] = Float32Array;
UNIFORM_CACHE_CLASS[__WEBPACK_IMPORTED_MODULE_0__constants_js__["_133" /* FLOAT_VEC3 */]] = Float32Array;
UNIFORM_CACHE_CLASS[__WEBPACK_IMPORTED_MODULE_0__constants_js__["_134" /* FLOAT_VEC4 */]] = Float32Array;
UNIFORM_CACHE_CLASS[__WEBPACK_IMPORTED_MODULE_0__constants_js__["_183" /* INT_VEC2 */]] = Int32Array;
UNIFORM_CACHE_CLASS[__WEBPACK_IMPORTED_MODULE_0__constants_js__["_184" /* INT_VEC3 */]] = Int32Array;
UNIFORM_CACHE_CLASS[__WEBPACK_IMPORTED_MODULE_0__constants_js__["_185" /* INT_VEC4 */]] = Int32Array;
UNIFORM_CACHE_CLASS[__WEBPACK_IMPORTED_MODULE_0__constants_js__["_534" /* UNSIGNED_INT_VEC2 */]] = Uint32Array;
UNIFORM_CACHE_CLASS[__WEBPACK_IMPORTED_MODULE_0__constants_js__["_535" /* UNSIGNED_INT_VEC3 */]] = Uint32Array;
UNIFORM_CACHE_CLASS[__WEBPACK_IMPORTED_MODULE_0__constants_js__["_536" /* UNSIGNED_INT_VEC4 */]] = Uint32Array;

class SingleComponentUniform {
    
    constructor(gl, handle, type) {
        this.gl = gl;
        this.handle = handle;
        this.glFuncName = UNIFORM_FUNC_NAME[type];
        this.cache = type === __WEBPACK_IMPORTED_MODULE_0__constants_js__["A" /* BOOL */] ? false : 0;
    }

    set(value) {
        if (this.cache !== value) {
            this.gl[this.glFuncName](this.handle, value);
            this.cache = value;
        }
    }

}
/* harmony export (immutable) */ __webpack_exports__["d"] = SingleComponentUniform;


class MultiNumericUniform {

    constructor(gl, handle, type, count) {
        this.gl = gl;
        this.handle = handle;
        this.glFuncName = UNIFORM_FUNC_NAME[type] + "v";
        this.count = count;
        this.cache = new UNIFORM_CACHE_CLASS[type](UNIFORM_COMPONENT_COUNT[type] * count);
    }

    set(value) {
        for (let i = 0, len = value.length; i < len; ++i) {
            if (this.cache[i] !== value[i]) {
                this.gl[this.glFuncName](this.handle, value);
                this.cache.set(value);
                return;
            }
        }
    }

}
/* harmony export (immutable) */ __webpack_exports__["c"] = MultiNumericUniform;


class MultiBoolUniform {

    constructor(gl, handle, type, count) {
        this.gl = gl;
        this.handle = handle;
        this.glFuncName = UNIFORM_FUNC_NAME[type] + "v";
        this.count = count;
        this.cache = new Array(UNIFORM_COMPONENT_COUNT[type] * count).fill(false);
    }

    set(value) {
        for (let i = 0, len = value.length; i < len; ++i) {
            if (this.cache[i] !== value[i]) {
                this.gl[this.glFuncName](this.handle, value);
                for (let j = i; j < len; j++) {
                    this.cache[j] = value[j];
                }
                return;
            }
        }
    }

}
/* harmony export (immutable) */ __webpack_exports__["b"] = MultiBoolUniform;


class MatrixUniform {

    constructor(gl, handle, type, count) {
        this.gl = gl;
        this.handle = handle;
        this.glFuncName = UNIFORM_FUNC_NAME[type];
        this.count = count;
        this.cache = new Float32Array(UNIFORM_COMPONENT_COUNT[type] * count);
    }

    set(value) {
        for (let i = 0, len = value.length; i < len; ++i) {
            if (this.cache[i] !== value[i]) {
                this.gl[this.glFuncName](this.handle, false, value);
                this.cache.set(value);
                return;
            }
        }
    }

}
/* harmony export (immutable) */ __webpack_exports__["a"] = MatrixUniform;



/***/ }),
/* 11 */
/***/ (function(module, __webpack_exports__, __webpack_require__) {

"use strict";
/* harmony import */ var __WEBPACK_IMPORTED_MODULE_0__constants_js__ = __webpack_require__(0);
/* harmony import */ var __WEBPACK_IMPORTED_MODULE_1__texture_format_defaults_js__ = __webpack_require__(1);
///////////////////////////////////////////////////////////////////////////////////
// The MIT License (MIT)
//
// Copyright (c) 2017 Tarek Sherif
//
// Permission is hereby granted, free of charge, to any person obtaining a copy of
// this software and associated documentation files (the "Software"), to deal in
// the Software without restriction, including without limitation the rights to
// use, copy, modify, merge, publish, distribute, sublicense, and/or sell copies of
// the Software, and to permit persons to whom the Software is furnished to do so,
// subject to the following conditions:
//
// The above copyright notice and this permission notice shall be included in all
// copies or substantial portions of the Software.
//
// THE SOFTWARE IS PROVIDED "AS IS", WITHOUT WARRANTY OF ANY KIND, EXPRESS OR
// IMPLIED, INCLUDING BUT NOT LIMITED TO THE WARRANTIES OF MERCHANTABILITY, FITNESS
// FOR A PARTICULAR PURPOSE AND NONINFRINGEMENT. IN NO EVENT SHALL THE AUTHORS OR
// COPYRIGHT HOLDERS BE LIABLE FOR ANY CLAIM, DAMAGES OR OTHER LIABILITY, WHETHER
// IN AN ACTION OF CONTRACT, TORT OR OTHERWISE, ARISING FROM, OUT OF OR IN
// CONNECTION WITH THE SOFTWARE OR THE USE OR OTHER DEALINGS IN THE SOFTWARE.
///////////////////////////////////////////////////////////////////////////////////




const DUMMY_ARRAY = new Array(1);

/**
    General-purpose texture.

    @class
    @prop {WebGLRenderingContext} gl The WebGL context.
    @prop {WebGLTexture} texture Handle to the texture.
    @prop {WebGLSamler} sampler Sampler object.
    @prop {GLEnum} binding Binding point for the texture.
    @prop {GLEnum} type Type of data stored in the texture.
    @prop {GLEnum} format Layout of texture data.
    @prop {GLEnum} internalFormat Internal arrangement of the texture data.
    @prop {number} currentUnit The current texture unit this texture is bound to.
    @prop {boolean} is3D Whether this texture contains 3D data.
    @prop {boolean} flipY Whether the y-axis is being flipped for this texture.
    @prop {boolean} mipmaps Whether this texture is using mipmap filtering 
        (and thus should have a complete mipmap chain).
    @prop {Object} appState Tracked GL state.
*/
class Texture {
    constructor(gl, appState, binding, image, width = image.width, height = image.height, depth, is3D, options = __WEBPACK_IMPORTED_MODULE_0__constants_js__["_113" /* DUMMY_OBJECT */]) {
        let defaultMinFilter = image ? gl.LINEAR_MIPMAP_NEAREST : gl.NEAREST;
        let defaultMagFilter = image ? gl.LINEAR : gl.NEAREST;
        let defaultType = options.format === __WEBPACK_IMPORTED_MODULE_0__constants_js__["_81" /* DEPTH_COMPONENT */] ? __WEBPACK_IMPORTED_MODULE_0__constants_js__["_538" /* UNSIGNED_SHORT */] : __WEBPACK_IMPORTED_MODULE_0__constants_js__["_524" /* UNSIGNED_BYTE */];

        this.gl = gl;
        this.binding = binding;
        this.texture = null;
        this.width = -1;
        this.height = -1;
        this.depth = -1;
        this.type = options.type !== undefined ? options.type : defaultType;
        this.is3D = is3D;
        this.appState = appState;

        this.format = null;
        this.internalFormat = null;
        this.compressed = !!(__WEBPACK_IMPORTED_MODULE_1__texture_format_defaults_js__["a" /* TEXTURE_FORMAT_DEFAULTS */].COMPRESSED_TYPES[options.format] || __WEBPACK_IMPORTED_MODULE_1__texture_format_defaults_js__["a" /* TEXTURE_FORMAT_DEFAULTS */].COMPRESSED_TYPES[options.internalFormat]);
        
        if (this.compressed) {
            // For compressed textures, just need to provide one of format, internalFormat.
            // The other will be the same.
            this.format = options.format !== undefined ? options.format : options.internalFormat;
            this.internalFormat = options.internalFormat !== undefined ? options.internalFormat : options.format;
        } else {
            this.format = options.format !== undefined ? options.format : gl.RGBA;
            this.internalFormat = options.internalFormat !== undefined ? options.internalFormat : __WEBPACK_IMPORTED_MODULE_1__texture_format_defaults_js__["a" /* TEXTURE_FORMAT_DEFAULTS */][this.type][this.format];
        }

        this.noTexStorage = !!__WEBPACK_IMPORTED_MODULE_1__texture_format_defaults_js__["a" /* TEXTURE_FORMAT_DEFAULTS */].NO_TEX_STORAGE[this.internalFormat];

        // -1 indicates unbound
        this.currentUnit = -1;

        // Sampler parameters
        let minFilter = options.minFilter !== undefined ? options.minFilter : defaultMinFilter;
        let magFilter = options.magFilter !== undefined ? options.magFilter : defaultMagFilter;
        let wrapS = options.wrapS !== undefined ? options.wrapS : gl.REPEAT;
        let wrapT = options.wrapT !== undefined ? options.wrapT : gl.REPEAT;
        let wrapR = options.wrapR !== undefined ? options.wrapR : gl.REPEAT;
        let compareMode = options.compareMode !== undefined ? options.compareMode : gl.NONE;
        let compareFunc = options.compareFunc !== undefined ? options.compareFunc : gl.LEQUAL;
        let minLOD = options.minLOD !== undefined ? options.minLOD : null;
        let maxLOD = options.maxLOD !== undefined ? options.maxLOD : null;

        this.sampler = gl.createSampler();
        gl.samplerParameteri(this.sampler, gl.TEXTURE_MIN_FILTER, minFilter);
        gl.samplerParameteri(this.sampler, gl.TEXTURE_MAG_FILTER, magFilter);
        gl.samplerParameteri(this.sampler, gl.TEXTURE_WRAP_S, wrapS);
        gl.samplerParameteri(this.sampler, gl.TEXTURE_WRAP_T, wrapT);
        gl.samplerParameteri(this.sampler, gl.TEXTURE_WRAP_R, wrapR);
        gl.samplerParameteri(this.sampler, gl.TEXTURE_COMPARE_FUNC, compareFunc);
        gl.samplerParameteri(this.sampler, gl.TEXTURE_COMPARE_MODE, compareMode);
        if (minLOD !== null) {
            gl.samplerParameterf(this.sampler, gl.TEXTURE_MIN_LOD, minLOD);
        }
        if (maxLOD !== null) {
            gl.samplerParameterf(this.sampler, gl.TEXTURE_MAX_LOD, maxLOD);
        }

        // Texture parameters
        this.flipY = options.flipY !== undefined ? options.flipY : false;
        this.baseLevel = options.baseLevel !== undefined ? options.baseLevel : null;
        this.maxLevel = options.maxLevel !== undefined ? options.maxLevel : null;
        this.mipmaps = (minFilter === gl.LINEAR_MIPMAP_NEAREST || minFilter === gl.LINEAR_MIPMAP_LINEAR);

        this.resize(width, height, depth);

        if (image) {
            this.data(image);
        }
    }

    /**
        Re-allocate texture storage.

        @method
        @param {number} width Image width.
        @param {number} height Image height.
        @param {number} [depth] Image depth or number of images. Required when passing 3D or texture array data.
    */
    resize(width, height, depth) {
        depth = depth || 0;

        if (width === this.width && height === this.height && depth === this.depth) {
            return; 
        }

        this.gl.deleteTexture(this.texture);
        if (this.currentUnit !== -1) {
            this.appState.textures[this.currentUnit] = null;
        }

        this.texture = this.gl.createTexture();
        this.bind(Math.max(this.currentUnit, 1));

        this.width = width;
        this.height = height;
        this.depth = depth;

        this.gl.pixelStorei(this.gl.UNPACK_FLIP_Y_WEBGL, this.flipY);

        if (this.baseLevel !== null) {
            this.gl.texParameteri(this.binding, this.gl.TEXTURE_BASE_LEVEL, this.baseLevel);
        }

        if (this.maxLevel !== null) {
            this.gl.texParameteri(this.binding, this.gl.TEXTURE_MAX_LEVEL, this.maxLevel);
        }

        // TODO(Tarek): For https://bugs.chromium.org/p/chromium/issues/detail?id=757447
        // Remove this when that's fixed
        if (this.noTexStorage) {
            return;
        }

        let levels;
        if (this.is3D) {
            if (this.mipmaps) {
                levels = Math.floor(Math.log2(Math.max(Math.max(this.width, this.height), this.depth))) + 1;
            } else {
                levels = 1;
            }
            this.gl.texStorage3D(this.binding, levels, this.internalFormat, this.width, this.height, this.depth);
        } else {
            if (this.mipmaps) {
                levels = Math.floor(Math.log2(Math.max(this.width, this.height))) + 1;
            } else {
                levels = 1;
            }
            this.gl.texStorage2D(this.binding, levels, this.internalFormat, this.width, this.height);
        }
    }

    /**
        Set the image data for the texture. An array can be passed to manually set all levels 
        of the mipmap chain. If a single level is passed and mipmap filtering is being used,
        generateMipmap() will be called to produce the remaining levels.
        NOTE: the data must fit the currently-allocated storage!

        @method
        @param {ImageElement|ArrayBufferView|Array} data Image data. If an array is passed, it will be 
            used to set mip map levels.
    */
    data(data) {
        if (!Array.isArray(data)) {
            DUMMY_ARRAY[0] = data;
            data = DUMMY_ARRAY;
        }

        let numLevels = this.mipmaps ? data.length : 1;
        let width = this.width;
        let height = this.height;
        let depth = this.depth;
        let generateMipmaps = this.mipmaps && data.length === 1;
        let i;

        this.bind(Math.max(this.currentUnit, 0));

        if (this.compressed) {

            // TODO(Tarek): For https://bugs.chromium.org/p/chromium/issues/detail?id=757447
            // Remove this when that's fixed
            if (this.noTexStorage) {
                if (this.is3D) {
                    for (i = 0; i < numLevels; ++i) {
                        this.gl.compressedTexImage3D(this.binding, i, this.internalFormat, width, height, depth, 0, data[i]);
                        width = Math.max(width >> 1, 1);
                        height = Math.max(height >> 1, 1);
                        depth = Math.max(depth >> 1, 1);
                    }
                } else {
                    for (i = 0; i < numLevels; ++i) {
                        this.gl.compressedTexImage2D(this.binding, i, this.internalFormat, width, height, 0, data[i]);
                        width = Math.max(width >> 1, 1);
                        height = Math.max(height >> 1, 1);
                    }
                }
            } else if (this.is3D) {
                for (i = 0; i < numLevels; ++i) {
                    this.gl.compressedTexSubImage3D(this.binding, i, 0, 0, 0, width, height, depth, this.format, data[i]);
                    width = Math.max(width >> 1, 1);
                    height = Math.max(height >> 1, 1);
                    depth = Math.max(depth >> 1, 1);
                }
            } else {
                for (i = 0; i < numLevels; ++i) {
                    this.gl.compressedTexSubImage2D(this.binding, i, 0, 0, width, height, this.format, data[i]);
                    width = Math.max(width >> 1, 1);
                    height = Math.max(height >> 1, 1);
                }
            }
        } else if (this.is3D) {
            for (i = 0; i < numLevels; ++i) {
                this.gl.texSubImage3D(this.binding, i, 0, 0, 0, width, height, depth, this.format, this.type, data[i]);
                width = Math.max(width >> 1, 1);
                height = Math.max(height >> 1, 1);
                depth = Math.max(depth >> 1, 1);
            }
        } else {
            for (i = 0; i < numLevels; ++i) {
                this.gl.texSubImage2D(this.binding, i, 0, 0, width, height, this.format, this.type, data[i]);
                width = Math.max(width >> 1, 1);
                height = Math.max(height >> 1, 1);
            }
        }

        if (generateMipmaps) {
            this.gl.generateMipmap(this.binding);
        }

        return this;
    }

    /**
        Delete this texture.

        @method
    */
    delete() {
        if (this.texture) {
            this.gl.deleteTexture(this.texture);
            this.gl.deleteSampler(this.sampler);
            this.texture = null;
            this.sampler = null;
            this.appState.textures[this.currentUnit] = null;
            this.currentUnit = -1;
        }
    }

    // Bind this texture to a texture unit.
    bind(unit) {
        let currentTexture = this.appState.textures[unit];
        
        if (currentTexture !== this) {
            if (currentTexture) {
                currentTexture.currentUnit = -1;
            }

            if (this.currentUnit !== -1) {
                this.appState.textures[this.currentUnit] = null;
            }

            this.gl.activeTexture(this.gl.TEXTURE0 + unit);
            this.gl.bindTexture(this.binding, this.texture);
            this.gl.bindSampler(unit, this.sampler);

            this.appState.textures[unit] = this;
            this.currentUnit = unit;
        }

        return this;
    }

}
/* harmony export (immutable) */ __webpack_exports__["a"] = Texture;



/***/ }),
/* 12 */
/***/ (function(module, __webpack_exports__, __webpack_require__) {

"use strict";
/* harmony import */ var __WEBPACK_IMPORTED_MODULE_0__query_js__ = __webpack_require__(3);
///////////////////////////////////////////////////////////////////////////////////
// The MIT License (MIT)
//
// Copyright (c) 2017 Tarek Sherif
//
// Permission is hereby granted, free of charge, to any person obtaining a copy of
// this software and associated documentation files (the "Software"), to deal in
// the Software without restriction, including without limitation the rights to
// use, copy, modify, merge, publish, distribute, sublicense, and/or sell copies of
// the Software, and to permit persons to whom the Software is furnished to do so,
// subject to the following conditions:
//
// The above copyright notice and this permission notice shall be included in all
// copies or substantial portions of the Software.
//
// THE SOFTWARE IS PROVIDED "AS IS", WITHOUT WARRANTY OF ANY KIND, EXPRESS OR
// IMPLIED, INCLUDING BUT NOT LIMITED TO THE WARRANTIES OF MERCHANTABILITY, FITNESS
// FOR A PARTICULAR PURPOSE AND NONINFRINGEMENT. IN NO EVENT SHALL THE AUTHORS OR
// COPYRIGHT HOLDERS BE LIABLE FOR ANY CLAIM, DAMAGES OR OTHER LIABILITY, WHETHER
// IN AN ACTION OF CONTRACT, TORT OR OTHERWISE, ARISING FROM, OUT OF OR IN
// CONNECTION WITH THE SOFTWARE OR THE USE OR OTHER DEALINGS IN THE SOFTWARE.
///////////////////////////////////////////////////////////////////////////////////



/**
    Rendering timer.

    @class
    @prop {WebGLRenderingContext} gl The WebGL context.
    @prop {Object} cpuTimer Timer for CPU. Will be window.performance, if available, or window.Date.
    @prop {boolean} gpuTimer Whether the gpu timing is available (EXT_disjoint_timer_query_webgl2 or
            EXT_disjoint_timer_query are supported).
    @prop {WebGLQuery} gpuTimerQuery Timer query object for GPU (if gpu timing is supported).
    @prop {boolean} gpuTimerQueryInProgress Whether a gpu timer query is currently in progress.
    @prop {number} cpuStartTime When the last CPU timing started.
    @prop {number} cpuTime Time spent on CPU during last timing. Only valid if ready() returns true.
    @prop {number} gpuTime Time spent on GPU during last timing. Only valid if ready() returns true.
            Will remain 0 if extension EXT_disjoint_timer_query_webgl2 is unavailable.
*/
class Timer {

    constructor(gl) {
        this.gl = gl;
        this.cpuTimer = window.performance || window.Date;

        // Note(Tarek): Firefox for some reason only supports EXT_disjoint_timer_query, so have to try both
        var gpuTimerExtension = this.gl.getExtension("EXT_disjoint_timer_query_webgl2") || this.gl.getExtension("EXT_disjoint_timer_query");
        if (gpuTimerExtension) {
            this.gpuTimer = true;
            this.gpuTimerQuery = new __WEBPACK_IMPORTED_MODULE_0__query_js__["a" /* Query */](this.gl, gpuTimerExtension.TIME_ELAPSED_EXT);
            this.GPU_DISJOINT_EXT = gpuTimerExtension.GPU_DISJOINT_EXT;
        } else {
            this.gpuTimer = false;
            this.gpuTimerQuery = null;
            this.GPU_DISJOINT_EXT = null;
        }

        this.cpuStartTime = 0;
        this.cpuTime = 0;
        this.gpuTime = 0;
    }


    /**
        Start timing.

        @method
    */
    start() {
        if (this.gpuTimer) {
            if (!this.gpuTimerQuery.active) {
                this.gpuTimerQuery.begin();
                this.cpuStartTime = this.cpuTimer.now();
            }
        } else {
            this.cpuStartTime = this.cpuTimer.now();
        }
    }


    /**
        Stop timing.

        @method
    */
    end() {
        if (this.gpuTimer) {
            if (!this.gpuTimerQuery.active) {
                this.gpuTimerQuery.end();
                this.cpuTime = this.cpuTimer.now() - this.cpuStartTime;
            }
        } else {
            this.cpuTime = this.cpuTimer.now() - this.cpuStartTime;
        }
    }

    /**
        Check if timing results are available. If
        this method returns true, the cpuTime and
        gpuTime properties will be set to valid
        values.

        @method
    */
    ready() {
        if (this.gpuTimer) {
            if (!this.gpuTimerQuery.active) {
                return false;
            }

            var gpuTimerAvailable = this.gpuTimerQuery.ready();
            var gpuTimerDisjoint = this.gl.getParameter(this.GPU_DISJOINT_EXT);

            if (gpuTimerAvailable && !gpuTimerDisjoint) {
                this.gpuTime = this.gpuTimerQuery.result  / 1000000;
                return true;
            } else {
                return false;
            }
        } else {
            return !!this.cpuStartTime;
        }
    }

}
/* harmony export (immutable) */ __webpack_exports__["a"] = Timer;



/***/ }),
/* 13 */
/***/ (function(module, __webpack_exports__, __webpack_require__) {

"use strict";
///////////////////////////////////////////////////////////////////////////////////
// The MIT License (MIT)
//
// Copyright (c) 2017 Tarek Sherif
//
// Permission is hereby granted, free of charge, to any person obtaining a copy of
// this software and associated documentation files (the "Software"), to deal in
// the Software without restriction, including without limitation the rights to
// use, copy, modify, merge, publish, distribute, sublicense, and/or sell copies of
// the Software, and to permit persons to whom the Software is furnished to do so,
// subject to the following conditions:
//
// The above copyright notice and this permission notice shall be included in all
// copies or substantial portions of the Software.
//
// THE SOFTWARE IS PROVIDED "AS IS", WITHOUT WARRANTY OF ANY KIND, EXPRESS OR
// IMPLIED, INCLUDING BUT NOT LIMITED TO THE WARRANTIES OF MERCHANTABILITY, FITNESS
// FOR A PARTICULAR PURPOSE AND NONINFRINGEMENT. IN NO EVENT SHALL THE AUTHORS OR
// COPYRIGHT HOLDERS BE LIABLE FOR ANY CLAIM, DAMAGES OR OTHER LIABILITY, WHETHER
// IN AN ACTION OF CONTRACT, TORT OR OTHERWISE, ARISING FROM, OUT OF OR IN
// CONNECTION WITH THE SOFTWARE OR THE USE OR OTHER DEALINGS IN THE SOFTWARE.
///////////////////////////////////////////////////////////////////////////////////

/**
    Tranform feedback object.

    @class
    @prop {WebGLRenderingContext} gl The WebGL context.
    @prop {WebGLTransformFeedback} transformFeedback Transform feedback object.
    @prop {Object} appState Tracked GL state.
*/
class TransformFeedback {

    constructor(gl, appState) {
        this.gl = gl;
        this.transformFeedback = gl.createTransformFeedback();
        this.appState = appState;
    }

    /**
        Bind a feedback buffer to capture transform output.

        @method
        @param {number} index Index of transform feedback varying to capture.
        @param {VertexBuffer} buffer Buffer to record output into.
    */
    feedbackBuffer(index, buffer) {
        this.gl.bindTransformFeedback(this.gl.TRANSFORM_FEEDBACK, this.transformFeedback);
        this.gl.bindBufferBase(this.gl.TRANSFORM_FEEDBACK_BUFFER, index, buffer.buffer);
        this.gl.bindTransformFeedback(this.gl.TRANSFORM_FEEDBACK, null);
        this.gl.bindBufferBase(this.gl.TRANSFORM_FEEDBACK_BUFFER, index, null);

        return this;
    }

    /**
        Delete this transform feedback.

        @method
    */
    delete() {
        if (this.transformFeedback) {
            this.gl.deleteTransformFeedback(this.transformFeedback);
            this.transformFeedback = null;
        }
    }

    // Bind this transform feedback.
    bind() {
        if (this.appState.transformFeedback !== this) {
            this.gl.bindTransformFeedback(this.gl.TRANSFORM_FEEDBACK, this.transformFeedback);

            this.appState.transformFeedback = this;
        }

        return this;
    }

}
/* harmony export (immutable) */ __webpack_exports__["a"] = TransformFeedback;



/***/ }),
/* 14 */
/***/ (function(module, __webpack_exports__, __webpack_require__) {

"use strict";
/* harmony import */ var __WEBPACK_IMPORTED_MODULE_0__constants_js__ = __webpack_require__(0);
///////////////////////////////////////////////////////////////////////////////////
// The MIT License (MIT)
//
// Copyright (c) 2017 Tarek Sherif
//
// Permission is hereby granted, free of charge, to any person obtaining a copy of
// this software and associated documentation files (the "Software"), to deal in
// the Software without restriction, including without limitation the rights to
// use, copy, modify, merge, publish, distribute, sublicense, and/or sell copies of
// the Software, and to permit persons to whom the Software is furnished to do so,
// subject to the following conditions:
//
// The above copyright notice and this permission notice shall be included in all
// copies or substantial portions of the Software.
//
// THE SOFTWARE IS PROVIDED "AS IS", WITHOUT WARRANTY OF ANY KIND, EXPRESS OR
// IMPLIED, INCLUDING BUT NOT LIMITED TO THE WARRANTIES OF MERCHANTABILITY, FITNESS
// FOR A PARTICULAR PURPOSE AND NONINFRINGEMENT. IN NO EVENT SHALL THE AUTHORS OR
// COPYRIGHT HOLDERS BE LIABLE FOR ANY CLAIM, DAMAGES OR OTHER LIABILITY, WHETHER
// IN AN ACTION OF CONTRACT, TORT OR OTHERWISE, ARISING FROM, OUT OF OR IN
// CONNECTION WITH THE SOFTWARE OR THE USE OR OTHER DEALINGS IN THE SOFTWARE.
///////////////////////////////////////////////////////////////////////////////////



/**
    Storage for uniform data. Data is stored in std140 layout.

    @class
    @prop {WebGLRenderingContext} gl The WebGL context.
    @prop {WebGLBuffer} buffer Allocated buffer storage.
    @prop {Float32Array} data Buffer data.
    @prop {Object} dataViews Map of base data types to matching ArrayBufferViews of the buffer data.
    @prop {Array} offsets Offsets into the array for each item in the buffer.
    @prop {Array} sizes Size of the item at the given offset.
    @prop {Array} types The base type of the item at the given offset (FLOAT, INT or UNSIGNED_INT).
    @prop {number} size The size of the buffer (in 4-byte items).
    @prop {GLEnum} usage Usage pattern of the buffer.
*/
class UniformBuffer {

    constructor(gl, appState, layout, usage = gl.DYNAMIC_DRAW) {
        this.gl = gl;
        this.buffer = gl.createBuffer();
        this.dataViews = {};
        this.offsets = new Array(layout.length);
        this.sizes = new Array(layout.length);
        this.types = new Array(layout.length);
        this.size = 0;
        this.usage = usage;
        this.appState = appState;

        // -1 indicates unbound
        this.currentBase = -1;

        for (let i = 0, len = layout.length; i < len; ++i) {
            let type = layout[i];
            switch(type) {
                case __WEBPACK_IMPORTED_MODULE_0__constants_js__["_121" /* FLOAT */]:
                case __WEBPACK_IMPORTED_MODULE_0__constants_js__["_176" /* INT */]:
                case __WEBPACK_IMPORTED_MODULE_0__constants_js__["_525" /* UNSIGNED_INT */]:
                case __WEBPACK_IMPORTED_MODULE_0__constants_js__["A" /* BOOL */]:
                    this.offsets[i] = this.size;
                    this.sizes[i] = 1;

                    if (type === __WEBPACK_IMPORTED_MODULE_0__constants_js__["_176" /* INT */]) {
                        this.types[i] = __WEBPACK_IMPORTED_MODULE_0__constants_js__["_176" /* INT */];
                    } else if (this.type === __WEBPACK_IMPORTED_MODULE_0__constants_js__["_525" /* UNSIGNED_INT */]) {
                        this.types[i] = __WEBPACK_IMPORTED_MODULE_0__constants_js__["_525" /* UNSIGNED_INT */];
                    } else {
                        this.types[i] = __WEBPACK_IMPORTED_MODULE_0__constants_js__["_121" /* FLOAT */];
                    }

                    this.size++;
                    break;
                case __WEBPACK_IMPORTED_MODULE_0__constants_js__["_132" /* FLOAT_VEC2 */]:
                case __WEBPACK_IMPORTED_MODULE_0__constants_js__["_183" /* INT_VEC2 */]:
                case __WEBPACK_IMPORTED_MODULE_0__constants_js__["_534" /* UNSIGNED_INT_VEC2 */]:
                case __WEBPACK_IMPORTED_MODULE_0__constants_js__["B" /* BOOL_VEC2 */]:
                    this.size += this.size % 2;
                    this.offsets[i] = this.size;
                    this.sizes[i] = 2;

                    if (type === __WEBPACK_IMPORTED_MODULE_0__constants_js__["_183" /* INT_VEC2 */]) {
                        this.types[i] = __WEBPACK_IMPORTED_MODULE_0__constants_js__["_176" /* INT */];
                    } else if (this.type === __WEBPACK_IMPORTED_MODULE_0__constants_js__["_534" /* UNSIGNED_INT_VEC2 */]) {
                        this.types[i] = __WEBPACK_IMPORTED_MODULE_0__constants_js__["_525" /* UNSIGNED_INT */];
                    } else {
                        this.types[i] = __WEBPACK_IMPORTED_MODULE_0__constants_js__["_121" /* FLOAT */];
                    }

                    this.size += 2;
                    break;
                case __WEBPACK_IMPORTED_MODULE_0__constants_js__["_133" /* FLOAT_VEC3 */]:
                case __WEBPACK_IMPORTED_MODULE_0__constants_js__["_184" /* INT_VEC3 */]:
                case __WEBPACK_IMPORTED_MODULE_0__constants_js__["_535" /* UNSIGNED_INT_VEC3 */]:
                case __WEBPACK_IMPORTED_MODULE_0__constants_js__["C" /* BOOL_VEC3 */]:
                case __WEBPACK_IMPORTED_MODULE_0__constants_js__["_134" /* FLOAT_VEC4 */]:
                case __WEBPACK_IMPORTED_MODULE_0__constants_js__["_185" /* INT_VEC4 */]:
                case __WEBPACK_IMPORTED_MODULE_0__constants_js__["_536" /* UNSIGNED_INT_VEC4 */]:
                case __WEBPACK_IMPORTED_MODULE_0__constants_js__["D" /* BOOL_VEC4 */]:
                    this.size += (4 - this.size % 4) % 4;
                    this.offsets[i] = this.size;
                    this.sizes[i] = 4;

                    if (type === __WEBPACK_IMPORTED_MODULE_0__constants_js__["_185" /* INT_VEC4 */] || type === __WEBPACK_IMPORTED_MODULE_0__constants_js__["_184" /* INT_VEC3 */]) {
                        this.types[i] = __WEBPACK_IMPORTED_MODULE_0__constants_js__["_176" /* INT */];
                    } else if (this.type === __WEBPACK_IMPORTED_MODULE_0__constants_js__["_536" /* UNSIGNED_INT_VEC4 */] || this.type === __WEBPACK_IMPORTED_MODULE_0__constants_js__["_535" /* UNSIGNED_INT_VEC3 */]) {
                        this.types[i] = __WEBPACK_IMPORTED_MODULE_0__constants_js__["_525" /* UNSIGNED_INT */];
                    } else {
                        this.types[i] = __WEBPACK_IMPORTED_MODULE_0__constants_js__["_121" /* FLOAT */];
                    }

                    this.size += 4;
                    break;
                case __WEBPACK_IMPORTED_MODULE_0__constants_js__["_123" /* FLOAT_MAT2 */]:
                case __WEBPACK_IMPORTED_MODULE_0__constants_js__["_124" /* FLOAT_MAT2x3 */]:
                case __WEBPACK_IMPORTED_MODULE_0__constants_js__["_125" /* FLOAT_MAT2x4 */]:
                    this.size += (4 - this.size % 4) % 4;
                    this.offsets[i] = this.size;
                    this.sizes[i] = 8;
                    this.types[i] = __WEBPACK_IMPORTED_MODULE_0__constants_js__["_121" /* FLOAT */];

                    this.size += 8;
                    break;
                case __WEBPACK_IMPORTED_MODULE_0__constants_js__["_126" /* FLOAT_MAT3 */]:
                case __WEBPACK_IMPORTED_MODULE_0__constants_js__["_127" /* FLOAT_MAT3x2 */]:
                case __WEBPACK_IMPORTED_MODULE_0__constants_js__["_128" /* FLOAT_MAT3x4 */]:
                    this.size += (4 - this.size % 4) % 4;
                    this.offsets[i] = this.size;
                    this.sizes[i] = 12;
                    this.types[i] = __WEBPACK_IMPORTED_MODULE_0__constants_js__["_121" /* FLOAT */];

                    this.size += 12;
                    break;
                case __WEBPACK_IMPORTED_MODULE_0__constants_js__["_129" /* FLOAT_MAT4 */]:
                case __WEBPACK_IMPORTED_MODULE_0__constants_js__["_130" /* FLOAT_MAT4x2 */]:
                case __WEBPACK_IMPORTED_MODULE_0__constants_js__["_131" /* FLOAT_MAT4x3 */]:
                    this.size += (4 - this.size % 4) % 4;
                    this.offsets[i] = this.size;
                    this.sizes[i] = 16;
                    this.types[i] = __WEBPACK_IMPORTED_MODULE_0__constants_js__["_121" /* FLOAT */];

                    this.size += 16;
                    break;
                default:
                    console.error("Unsupported type for uniform buffer.");
            }
        }

        this.size += (4 - this.size % 4) % 4;

        this.data = new Float32Array(this.size);
        this.dataViews[__WEBPACK_IMPORTED_MODULE_0__constants_js__["_121" /* FLOAT */]] = this.data;
        this.dataViews[__WEBPACK_IMPORTED_MODULE_0__constants_js__["_176" /* INT */]] = new Int32Array(this.data.buffer);
        this.dataViews[__WEBPACK_IMPORTED_MODULE_0__constants_js__["_525" /* UNSIGNED_INT */]] = new Uint32Array(this.data.buffer);

        
        this.gl.bindBuffer(this.gl.UNIFORM_BUFFER, this.buffer);
        this.gl.bufferData(this.gl.UNIFORM_BUFFER, this.size * 4, this.usage);
        this.gl.bindBuffer(this.gl.UNIFORM_BUFFER, null);
    }

    /**
        Update data for a given item in the buffer. NOTE: Data is not
        sent the the GPU until the update() method is called!

        @method
        @param {number} index Index in the layout of item to set.
        @param {ArrayBufferView} value Value to store at the layout location.
    */
    set(index, value) {
        let view = this.dataViews[this.types[index]];

        if (this.sizes[index] === 1)  {
            view[this.offsets[index]] = value;
        } else {
            view.set(value, this.offsets[index]);
        }

        return this;
    }

    /**
        Send stored buffer data to the GPU.

        @param {number} [index] Index in the layout of item to send to the GPU. If ommited, entire buffer is sent.
        @method
    */
    update(index) {
        let data;
        let offset;
        if (index === undefined) {
            data = this.data;
            offset = 0;
        } else {
            let begin = this.offsets[index];
            let end = begin + this.sizes[index];
            data = this.data.subarray(begin, end);
            offset = begin * 4;
        }

        this.gl.bindBuffer(this.gl.UNIFORM_BUFFER, this.buffer);
        this.gl.bufferSubData(this.gl.UNIFORM_BUFFER, offset, data);
        this.gl.bindBuffer(this.gl.UNIFORM_BUFFER, null);

        return this;
    }

    /**
        Delete this uniform buffer.

        @method
    */
    delete() {
        if (this.buffer) {
            this.gl.deleteBuffer(this.buffer);
            this.buffer = null;

            if (this.currentBase !== -1 && this.appState.uniformBuffers[this.currentBase] === this) {
                this.appState.uniformBuffers[this.currentBase] = null;
            }
        }
    }

    // Bind this uniform buffer to the given base.
    bind(base) {
        let currentBuffer = this.appState.uniformBuffers[base];

        if (currentBuffer !== this) {

            if (currentBuffer) {
                currentBuffer.currentBase = -1;
            }

            if (this.currentBase !== -1) {
                this.appState.uniformBuffers[this.currentBase] = null;
            }

            this.gl.bindBufferBase(this.gl.UNIFORM_BUFFER, base, this.buffer);
            
            this.appState.uniformBuffers[base] = this;
            this.currentBase = base;
        }

        return this;
    }

}
/* harmony export (immutable) */ __webpack_exports__["a"] = UniformBuffer;



/***/ }),
/* 15 */
/***/ (function(module, __webpack_exports__, __webpack_require__) {

"use strict";
/* harmony import */ var __WEBPACK_IMPORTED_MODULE_0__constants_js__ = __webpack_require__(0);
// Copyright (c) 2017 Tarek Sherif
//
// Permission is hereby granted, free of charge, to any person obtaining a copy of
// this software and associated documentation files (the "Software"), to deal in
// the Software without restriction, including without limitation the rights to
// use, copy, modify, merge, publish, distribute, sublicense, and/or sell copies of
// the Software, and to permit persons to whom the Software is furnished to do so,
// subject to the following conditions:
//
// The above copyright notice and this permission notice shall be included in all
// copies or substantial portions of the Software.
//
// THE SOFTWARE IS PROVIDED "AS IS", WITHOUT WARRANTY OF ANY KIND, EXPRESS OR
// IMPLIED, INCLUDING BUT NOT LIMITED TO THE WARRANTIES OF MERCHANTABILITY, FITNESS
// FOR A PARTICULAR PURPOSE AND NONINFRINGEMENT. IN NO EVENT SHALL THE AUTHORS OR
// COPYRIGHT HOLDERS BE LIABLE FOR ANY CLAIM, DAMAGES OR OTHER LIABILITY, WHETHER
// IN AN ACTION OF CONTRACT, TORT OR OTHERWISE, ARISING FROM, OUT OF OR IN
// CONNECTION WITH THE SOFTWARE OR THE USE OR OTHER DEALINGS IN THE SOFTWARE.
///////////////////////////////////////////////////////////////////////////////////



/**
    Organizes vertex buffer and attribute state.

    @class
    @prop {WebGLRenderingContext} gl The WebGL context.
    @prop {WebGLVertexArrayObject} vertexArray Vertex array object.
    @prop {number} numElements Number of elements in the vertex array.
    @prop {boolean} indexed Whether this vertex array is set up for indexed drawing.
    @prop {GLenum} indexType Data type of the indices.
    @prop {boolean} instanced Whether this vertex array is set up for instanced drawing.
    @prop {number} numInstances Number of instances to draw with this vertex array.
    @prop {Object} appState Tracked GL state.
*/
class VertexArray {
    
    constructor(gl, appState) {
        this.gl = gl;
        this.vertexArray = gl.createVertexArray();
        this.appState = appState;
        this.numElements = 0;
        this.indexType = null;
        this.instancedBuffers = 0;
        this.indexed = false;
        this.numInstances = 0;
    }

    /**
        Bind an per-vertex attribute buffer to this vertex array.

        @method
        @param {number} attributeIndex The attribute location to bind to.
        @param {VertexBuffer} vertexBuffer The VertexBuffer to bind.
    */
    vertexAttributeBuffer(attributeIndex, vertexBuffer) {
        this.attributeBuffer(attributeIndex, vertexBuffer, false, false, false);

        return this;
    }

    /**
        Bind an per-instance attribute buffer to this vertex array.

        @method
        @param {number} attributeIndex The attribute location to bind to.
        @param {VertexBuffer} vertexBuffer The VertexBuffer to bind.
    */
    instanceAttributeBuffer(attributeIndex, vertexBuffer) {
        this.attributeBuffer(attributeIndex, vertexBuffer, true, false, false);

        return this;
    }

    /**
        Bind an per-vertex integer attribute buffer to this vertex array.
        Note that this refers to the attribute in the shader being an integer,
        not the data stored in the vertex buffer.

        @method
        @param {number} attributeIndex The attribute location to bind to.
        @param {VertexBuffer} vertexBuffer The VertexBuffer to bind.
    */
    vertexIntegerAttributeBuffer(attributeIndex, vertexBuffer) {
        this.attributeBuffer(attributeIndex, vertexBuffer, false, true, false);

        return this;
    }

    /**
        Bind an per-instance integer attribute buffer to this vertex array.
        Note that this refers to the attribute in the shader being an integer,
        not the data stored in the vertex buffer.

        @method
        @param {number} attributeIndex The attribute location to bind to.
        @param {VertexBuffer} vertexBuffer The VertexBuffer to bind.
    */
    instanceIntegerAttributeBuffer(attributeIndex, vertexBuffer) {
        this.attributeBuffer(attributeIndex, vertexBuffer, true, true, false);

        return this;
    }

    /**
        Bind an per-vertex normalized attribute buffer to this vertex array.
        Integer data in the vertex buffer will be normalized to [-1.0, 1.0] if
        signed, [0.0, 1.0] if unsigned.

        @method
        @param {number} attributeIndex The attribute location to bind to.
        @param {VertexBuffer} vertexBuffer The VertexBuffer to bind.
    */
    vertexNormalizedAttributeBuffer(attributeIndex, vertexBuffer) {
        this.attributeBuffer(attributeIndex, vertexBuffer, false, false, true);

        return this;
    }

    /**
        Bind an per-instance normalized attribute buffer to this vertex array.
        Integer data in the vertex buffer will be normalized to [-1.0, 1.0] if
        signed, [0.0, 1.0] if unsigned.
        
        @method
        @param {number} attributeIndex The attribute location to bind to.
        @param {VertexBuffer} vertexBuffer The VertexBuffer to bind.
    */
    instanceNormalizedAttributeBuffer(attributeIndex, vertexBuffer) {
        this.attributeBuffer(attributeIndex, vertexBuffer, true, false, true);

        return this;
    }

    /**
        Bind an index buffer to this vertex array.

        @method
        @param {VertexBuffer} vertexBuffer The VertexBuffer to bind.
    */
    indexBuffer(vertexBuffer) {
        this.gl.bindVertexArray(this.vertexArray);
        this.gl.bindBuffer(vertexBuffer.binding, vertexBuffer.buffer);

        this.numElements = vertexBuffer.numItems * 3;
        this.indexType = vertexBuffer.type;
        this.indexed = true;

        this.gl.bindVertexArray(null);
        this.gl.bindBuffer(vertexBuffer.binding, null);

        return this;
    }

    /**
        Delete this vertex array.

        @method
    */
    delete() {
        if (this.vertexArray) {
            this.gl.deleteVertexArray(this.vertexArray);
            this.vertexArray = null;
        }
        this.gl.bindVertexArray(null);

        return this;
    }

    // Bind this vertex array.
    bind() {
        if (this.appState.vertexArray !== this) {
            this.gl.bindVertexArray(this.vertexArray);
            this.appState.vertexArray = this;
        }

        return this;
    }

    // Attach an attribute buffer
    attributeBuffer(attributeIndex, vertexBuffer, instanced, integer, normalized) {
        this.gl.bindVertexArray(this.vertexArray);
        this.gl.bindBuffer(vertexBuffer.binding, vertexBuffer.buffer);

        let numColumns = vertexBuffer.numColumns;

        for (let i = 0; i < numColumns; ++i) {
            if (integer) {
                this.gl.vertexAttribIPointer(
                    attributeIndex + i,
                    vertexBuffer.itemSize,
                    vertexBuffer.type,
                    numColumns * vertexBuffer.itemSize * __WEBPACK_IMPORTED_MODULE_0__constants_js__["_495" /* TYPE_SIZE */][vertexBuffer.type],
                    i * vertexBuffer.itemSize * __WEBPACK_IMPORTED_MODULE_0__constants_js__["_495" /* TYPE_SIZE */][vertexBuffer.type]);
            } else {
                this.gl.vertexAttribPointer(
                    attributeIndex + i,
                    vertexBuffer.itemSize,
                    vertexBuffer.type,
                    normalized,
                    numColumns * vertexBuffer.itemSize * __WEBPACK_IMPORTED_MODULE_0__constants_js__["_495" /* TYPE_SIZE */][vertexBuffer.type],
                    i * vertexBuffer.itemSize * __WEBPACK_IMPORTED_MODULE_0__constants_js__["_495" /* TYPE_SIZE */][vertexBuffer.type]);
            }

            if (instanced) {
                this.gl.vertexAttribDivisor(attributeIndex + i, 1);
            }

            this.gl.enableVertexAttribArray(attributeIndex + i);
        }

        this.instanced = this.instanced || instanced;

        if (instanced) {
            this.numInstances = vertexBuffer.numItems;
        } else {
            this.numElements = this.numElements || vertexBuffer.numItems;
        }

        this.gl.bindVertexArray(null);
        this.gl.bindBuffer(vertexBuffer.binding, null);

        return this;
    }

}
/* harmony export (immutable) */ __webpack_exports__["a"] = VertexArray;



/***/ }),
/* 16 */
/***/ (function(module, __webpack_exports__, __webpack_require__) {

"use strict";
/* harmony import */ var __WEBPACK_IMPORTED_MODULE_0__constants_js__ = __webpack_require__(0);
///////////////////////////////////////////////////////////////////////////////////
// The MIT License (MIT)
//
// Copyright (c) 2017 Tarek Sherif
//
// Permission is hereby granted, free of charge, to any person obtaining a copy of
// this software and associated documentation files (the "Software"), to deal in
// the Software without restriction, including without limitation the rights to
// use, copy, modify, merge, publish, distribute, sublicense, and/or sell copies of
// the Software, and to permit persons to whom the Software is furnished to do so,
// subject to the following conditions:
//
// The above copyright notice and this permission notice shall be included in all
// copies or substantial portions of the Software.
//
// THE SOFTWARE IS PROVIDED "AS IS", WITHOUT WARRANTY OF ANY KIND, EXPRESS OR
// IMPLIED, INCLUDING BUT NOT LIMITED TO THE WARRANTIES OF MERCHANTABILITY, FITNESS
// FOR A PARTICULAR PURPOSE AND NONINFRINGEMENT. IN NO EVENT SHALL THE AUTHORS OR
// COPYRIGHT HOLDERS BE LIABLE FOR ANY CLAIM, DAMAGES OR OTHER LIABILITY, WHETHER
// IN AN ACTION OF CONTRACT, TORT OR OTHERWISE, ARISING FROM, OUT OF OR IN
// CONNECTION WITH THE SOFTWARE OR THE USE OR OTHER DEALINGS IN THE SOFTWARE.
///////////////////////////////////////////////////////////////////////////////////



/**
    Storage for vertex data.

    @class
    @prop {WebGLRenderingContext} gl The WebGL context.
    @prop {WebGLBuffer} buffer Allocated buffer storage.
    @prop {GLEnum} type The type of data stored in the buffer.
    @prop {number} itemSize Number of array elements per vertex.
    @prop {number} numItems Number of vertices represented.
    @prop {GLEnum} usage The usage pattern of the buffer.
    @prop {boolean} indexArray Whether this is an index array.
    @prop {GLEnum} binding GL binding point (ARRAY_BUFFER or ELEMENT_ARRAY_BUFFER).
    @prop {Object} appState Tracked GL state.
*/
class VertexBuffer {

    constructor(gl, appState, type, itemSize, data, usage = gl.STATIC_DRAW, indexArray) {
        let numColumns;
        switch(type) {
            case __WEBPACK_IMPORTED_MODULE_0__constants_js__["_129" /* FLOAT_MAT4 */]:
            case __WEBPACK_IMPORTED_MODULE_0__constants_js__["_130" /* FLOAT_MAT4x2 */]:
            case __WEBPACK_IMPORTED_MODULE_0__constants_js__["_131" /* FLOAT_MAT4x3 */]:
                numColumns = 4;
                break;
            case __WEBPACK_IMPORTED_MODULE_0__constants_js__["_126" /* FLOAT_MAT3 */]:
            case __WEBPACK_IMPORTED_MODULE_0__constants_js__["_127" /* FLOAT_MAT3x2 */]:
            case __WEBPACK_IMPORTED_MODULE_0__constants_js__["_128" /* FLOAT_MAT3x4 */]:
                numColumns = 3;
                break;
            case __WEBPACK_IMPORTED_MODULE_0__constants_js__["_123" /* FLOAT_MAT2 */]:
            case __WEBPACK_IMPORTED_MODULE_0__constants_js__["_124" /* FLOAT_MAT2x3 */]:
            case __WEBPACK_IMPORTED_MODULE_0__constants_js__["_125" /* FLOAT_MAT2x4 */]:
                numColumns = 2;
                break;
            default:
                numColumns = 1;
        }

        switch(type) {
            case __WEBPACK_IMPORTED_MODULE_0__constants_js__["_129" /* FLOAT_MAT4 */]:
            case __WEBPACK_IMPORTED_MODULE_0__constants_js__["_128" /* FLOAT_MAT3x4 */]:
            case __WEBPACK_IMPORTED_MODULE_0__constants_js__["_125" /* FLOAT_MAT2x4 */]:
                itemSize = 4;
                type = __WEBPACK_IMPORTED_MODULE_0__constants_js__["_121" /* FLOAT */];
                break;
            case __WEBPACK_IMPORTED_MODULE_0__constants_js__["_126" /* FLOAT_MAT3 */]:
            case __WEBPACK_IMPORTED_MODULE_0__constants_js__["_131" /* FLOAT_MAT4x3 */]:
            case __WEBPACK_IMPORTED_MODULE_0__constants_js__["_124" /* FLOAT_MAT2x3 */]:
                itemSize = 3;
                type = __WEBPACK_IMPORTED_MODULE_0__constants_js__["_121" /* FLOAT */];
                break;
            case __WEBPACK_IMPORTED_MODULE_0__constants_js__["_123" /* FLOAT_MAT2 */]:
            case __WEBPACK_IMPORTED_MODULE_0__constants_js__["_127" /* FLOAT_MAT3x2 */]:
            case __WEBPACK_IMPORTED_MODULE_0__constants_js__["_130" /* FLOAT_MAT4x2 */]:
                itemSize = 2;
                type = __WEBPACK_IMPORTED_MODULE_0__constants_js__["_121" /* FLOAT */];
                break;
        }

        let dataLength;
        if (typeof data === "number") {
            dataLength = data;
            data *= __WEBPACK_IMPORTED_MODULE_0__constants_js__["_495" /* TYPE_SIZE */][type];
        } else {
            dataLength = data.length;
        }

        this.gl = gl;
        this.buffer = gl.createBuffer();
        this.appState = appState;
        this.type = type;
        this.itemSize = itemSize;
        this.numItems = dataLength / (itemSize * numColumns);
        this.numColumns = numColumns;
        this.usage = usage;
        this.indexArray = !!indexArray;
        this.binding = this.indexArray ? gl.ELEMENT_ARRAY_BUFFER : gl.ARRAY_BUFFER;

        gl.bindBuffer(this.binding, this.buffer);
        gl.bufferData(this.binding, data, this.usage);
        gl.bindBuffer(this.binding, null);
    }

    /**
        Update data in this buffer. NOTE: the data must fit
        the originally-allocated buffer!

        @method
        @param {VertexBufferView} data Data to store in the buffer.
    */
    data(data) {
        // Don't want to update vertex array bindings
        let currentVertexArray = this.appState.vertexArray;
        if (currentVertexArray) {
            this.gl.bindVertexArray(null);
        }

        this.gl.bindBuffer(this.binding, this.buffer);
        this.gl.bufferSubData(this.binding, 0, data);
        this.gl.bindBuffer(this.binding, null);

        if (currentVertexArray) {
            this.gl.bindVertexArray(currentVertexArray.vertexArray);
        }

        return this;
    }

    /**
        Delete this array buffer.

        @method
    */
    delete() {
        if (this.buffer) {
            this.gl.deleteBuffer(this.buffer);
            this.buffer = null;
        }
    }

}
/* harmony export (immutable) */ __webpack_exports__["a"] = VertexBuffer;



/***/ })
/******/ ]);
});<|MERGE_RESOLUTION|>--- conflicted
+++ resolved
@@ -1,5 +1,5 @@
 /*
-PicoGL.js v$npm_package_version
+PicoGL.js v0.6.12
 
 The MIT License (MIT)
 
@@ -2076,69 +2076,9 @@
     
     constructor(gl, type, source) {
         this.gl = gl;
-<<<<<<< HEAD
         this.shader = gl.createShader(type);
         gl.shaderSource(this.shader, source);
         gl.compileShader(this.shader);
-=======
-        this.binding = binding;
-        this.texture = null;
-        this.width = -1;
-        this.height = -1;
-        this.depth = -1;
-        this.type = options.type !== undefined ? options.type : gl.UNSIGNED_BYTE;
-        this.is3D = is3D;
-        this.appState = appState;
-
-        this.format = null;
-        this.internalFormat = null;
-        this.compressed = !!(__WEBPACK_IMPORTED_MODULE_1__texture_format_defaults_js__["a" /* TEXTURE_FORMAT_DEFAULTS */].COMPRESSED_TYPES[options.format] || __WEBPACK_IMPORTED_MODULE_1__texture_format_defaults_js__["a" /* TEXTURE_FORMAT_DEFAULTS */].COMPRESSED_TYPES[options.internalFormat]);
-        
-        if (this.compressed) {
-            // For compressed textures, just need to provide one of format, internalFormat.
-            // The other will be the same.
-            this.format = options.format !== undefined ? options.format : options.internalFormat;
-            this.internalFormat = options.internalFormat !== undefined ? options.internalFormat : options.format;
-        } else {
-            this.format = options.format !== undefined ? options.format : gl.RGBA;
-            this.internalFormat = options.internalFormat !== undefined ? options.internalFormat : __WEBPACK_IMPORTED_MODULE_1__texture_format_defaults_js__["a" /* TEXTURE_FORMAT_DEFAULTS */][this.type][this.format];
-        }
-
-        // -1 indicates unbound
-        this.currentUnit = -1;
-
-        // Sampler parameters
-        let minFilter = options.minFilter !== undefined ? options.minFilter : gl.LINEAR_MIPMAP_NEAREST;
-        let magFilter = options.magFilter !== undefined ? options.magFilter : gl.LINEAR;
-        let wrapS = options.wrapS !== undefined ? options.wrapS : gl.REPEAT;
-        let wrapT = options.wrapT !== undefined ? options.wrapT : gl.REPEAT;
-        let wrapR = options.wrapR !== undefined ? options.wrapR : gl.REPEAT;
-        let compareMode = options.compareMode !== undefined ? options.compareMode : gl.NONE;
-        let compareFunc = options.compareFunc !== undefined ? options.compareFunc : gl.LEQUAL;
-        let minLOD = options.minLOD !== undefined ? options.minLOD : null;
-        let maxLOD = options.maxLOD !== undefined ? options.maxLOD : null;
-
-        this.sampler = gl.createSampler();
-        gl.samplerParameteri(this.sampler, gl.TEXTURE_MIN_FILTER, minFilter);
-        gl.samplerParameteri(this.sampler, gl.TEXTURE_MAG_FILTER, magFilter);
-        gl.samplerParameteri(this.sampler, gl.TEXTURE_WRAP_S, wrapS);
-        gl.samplerParameteri(this.sampler, gl.TEXTURE_WRAP_T, wrapT);
-        gl.samplerParameteri(this.sampler, gl.TEXTURE_WRAP_R, wrapR);
-        gl.samplerParameteri(this.sampler, gl.TEXTURE_COMPARE_FUNC, compareFunc);
-        gl.samplerParameteri(this.sampler, gl.TEXTURE_COMPARE_MODE, compareMode);
-        if (minLOD !== null) {
-            gl.samplerParameterf(this.sampler, gl.TEXTURE_MIN_LOD, minLOD);
-        }
-        if (maxLOD !== null) {
-            gl.samplerParameterf(this.sampler, gl.TEXTURE_MAX_LOD, maxLOD);
-        }
-
-        // Texture parameters
-        this.flipY = options.flipY !== undefined ? options.flipY : false;
-        this.baseLevel = options.baseLevel !== undefined ? options.baseLevel : null;
-        this.maxLevel = options.maxLevel !== undefined ? options.maxLevel : null;
-        this.mipmaps = (minFilter === gl.LINEAR_MIPMAP_NEAREST || minFilter === gl.LINEAR_MIPMAP_LINEAR);
->>>>>>> 07641371
 
         if (!gl.getShaderParameter(this.shader, gl.COMPILE_STATUS)) {
             let i, lines;
@@ -2166,11 +2106,6 @@
 }
 /* harmony export (immutable) */ __webpack_exports__["a"] = Shader;
 
-<<<<<<< HEAD
-=======
-        this.texture = this.gl.createTexture();
-        this.bind(Math.max(this.currentUnit, 0));
->>>>>>> 07641371
 
 
 /***/ }),
@@ -2204,7 +2139,6 @@
 /**
     Generic query object.
 
-<<<<<<< HEAD
     @class
     @prop {WebGLRenderingContext} gl The WebGL context.
     @prop {WebGLQuery} query Query object.
@@ -2243,23 +2177,6 @@
         if (!this.active) {
             this.gl.endQuery(this.target);
             this.active = true;
-=======
-        let levels;
-        if (this.is3D) {
-            if (this.mipmaps) {
-                levels = Math.floor(Math.log2(Math.max(Math.max(this.width, this.height), this.depth))) + 1;
-            } else {
-                levels = 1;
-            }
-            this.gl.texStorage3D(this.binding, levels, this.internalFormat, this.width, this.height, this.depth);
-        } else {
-            if (this.mipmaps) {
-                levels = Math.floor(Math.log2(Math.max(this.width, this.height))) + 1;
-            } else {
-                levels = 1;
-            }
-            this.gl.texStorage2D(this.binding, levels, this.internalFormat, this.width, this.height);
->>>>>>> 07641371
         }
     }
 
@@ -2278,166 +2195,8 @@
         return false;
     }
 
-<<<<<<< HEAD
 }
 /* harmony export (immutable) */ __webpack_exports__["a"] = Query;
-=======
-        this.bind(Math.max(this.currentUnit, 0));
-
-        if (this.compressed) {
-            if (this.is3D) {
-                for (i = 0; i < numLevels; ++i) {
-                    this.gl.compressedTexSubImage3D(this.binding, i, 0, 0, 0, width, height, depth, this.format, data[i]);
-                    width = Math.max(width >> 1, 1);
-                    height = Math.max(height >> 1, 1);
-                    depth = Math.max(depth >> 1, 1);
-                }
-            } else {
-                for (i = 0; i < numLevels; ++i) {
-                    this.gl.compressedTexSubImage2D(this.binding, i, 0, 0, width, height, this.format, data[i]);
-                    width = Math.max(width >> 1, 1);
-                    height = Math.max(height >> 1, 1);
-                }
-            }
-        } else if (this.is3D) {
-            for (i = 0; i < numLevels; ++i) {
-                this.gl.texSubImage3D(this.binding, i, 0, 0, 0, width, height, depth, this.format, this.type, data[i]);
-                width = Math.max(width >> 1, 1);
-                height = Math.max(height >> 1, 1);
-                depth = Math.max(depth >> 1, 1);
-            }
-        } else {
-            for (i = 0; i < numLevels; ++i) {
-                this.gl.texSubImage2D(this.binding, i, 0, 0, width, height, this.format, this.type, data[i]);
-                width = Math.max(width >> 1, 1);
-                height = Math.max(height >> 1, 1);
-            }
-        }
-
-        if (generateMipmaps) {
-            this.gl.generateMipmap(this.binding);
-        }
-
-        return this;
-    }
-
-    /**
-        Delete this texture.
-
-        @method
-    */
-    delete() {
-        if (this.texture) {
-            this.gl.deleteTexture(this.texture);
-            this.gl.deleteSampler(this.sampler);
-            this.texture = null;
-            this.sampler = null;
-
-            if (this.currentUnit !== -1 && this.appState.textures[this.currentUnit] === this) {
-                this.appState.textures[this.currentUnit] = null;
-                this.currentUnit = -1;
-            }
-        }
-    }
-
-    // Bind this texture to a texture unit.
-    bind(unit) {
-        let currentTexture = this.appState.textures[unit];
-        
-        if (currentTexture !== this) {
-            if (currentTexture) {
-                currentTexture.currentUnit = -1;
-            }
-
-            if (this.currentUnit !== -1) {
-                this.appState.textures[this.currentUnit] = null;
-            }
-
-            this.gl.activeTexture(this.gl.TEXTURE0 + unit);
-            this.gl.bindTexture(this.binding, this.texture);
-            this.gl.bindSampler(unit, this.sampler);
-
-            this.appState.textures[unit] = this;
-            this.currentUnit = unit;
-        }
-
-        return this;
-    }
-
-}
-/* harmony export (immutable) */ __webpack_exports__["a"] = Texture;
-
-
-
-/***/ }),
-/* 3 */
-/***/ (function(module, __webpack_exports__, __webpack_require__) {
-
-"use strict";
-///////////////////////////////////////////////////////////////////////////////////
-// The MIT License (MIT)
-//
-// Copyright (c) 2017 Tarek Sherif
-//
-// Permission is hereby granted, free of charge, to any person obtaining a copy of
-// this software and associated documentation files (the "Software"), to deal in
-// the Software without restriction, including without limitation the rights to
-// use, copy, modify, merge, publish, distribute, sublicense, and/or sell copies of
-// the Software, and to permit persons to whom the Software is furnished to do so,
-// subject to the following conditions:
-//
-// The above copyright notice and this permission notice shall be included in all
-// copies or substantial portions of the Software.
-//
-// THE SOFTWARE IS PROVIDED "AS IS", WITHOUT WARRANTY OF ANY KIND, EXPRESS OR
-// IMPLIED, INCLUDING BUT NOT LIMITED TO THE WARRANTIES OF MERCHANTABILITY, FITNESS
-// FOR A PARTICULAR PURPOSE AND NONINFRINGEMENT. IN NO EVENT SHALL THE AUTHORS OR
-// COPYRIGHT HOLDERS BE LIABLE FOR ANY CLAIM, DAMAGES OR OTHER LIABILITY, WHETHER
-// IN AN ACTION OF CONTRACT, TORT OR OTHERWISE, ARISING FROM, OUT OF OR IN
-// CONNECTION WITH THE SOFTWARE OR THE USE OR OTHER DEALINGS IN THE SOFTWARE.
-///////////////////////////////////////////////////////////////////////////////////
-
-/**
-    WebGL shader.
-
-    @class
-    @prop {WebGLRenderingContext} gl The WebGL context.
-    @prop {WebGLShader} shader The shader.
-*/
-class Shader {
-    
-    constructor(gl, type, source) {
-        this.gl = gl;
-        this.shader = gl.createShader(type);
-        gl.shaderSource(this.shader, source);
-        gl.compileShader(this.shader);
-
-        if (!gl.getShaderParameter(this.shader, gl.COMPILE_STATUS)) {
-            let i, lines;
-
-            console.error(gl.getShaderInfoLog(this.shader));
-            lines = source.split("\n");
-            for (i = 0; i < lines.length; ++i) {
-                console.error((i + 1) + ":", lines[i]);
-            }
-        }
-    }
-
-    /**
-        Delete this shader.
-
-        @method
-    */
-    delete() {
-        if (this.shader) {
-            this.gl.deleteShader(this.shader);
-            this.shader = null;
-        }
-    }
-
-}
-/* harmony export (immutable) */ __webpack_exports__["a"] = Shader;
->>>>>>> 07641371
 
 
 
@@ -3094,7 +2853,7 @@
     @namespace PicoGL
 */
 
-const version = "$npm_package_version";
+const version = "0.6.12";
 /* harmony export (immutable) */ __webpack_exports__["version"] = version;
 
 
@@ -5317,8 +5076,6 @@
             this.internalFormat = options.internalFormat !== undefined ? options.internalFormat : __WEBPACK_IMPORTED_MODULE_1__texture_format_defaults_js__["a" /* TEXTURE_FORMAT_DEFAULTS */][this.type][this.format];
         }
 
-        this.noTexStorage = !!__WEBPACK_IMPORTED_MODULE_1__texture_format_defaults_js__["a" /* TEXTURE_FORMAT_DEFAULTS */].NO_TEX_STORAGE[this.internalFormat];
-
         // -1 indicates unbound
         this.currentUnit = -1;
 
@@ -5382,7 +5139,7 @@
         }
 
         this.texture = this.gl.createTexture();
-        this.bind(Math.max(this.currentUnit, 1));
+        this.bind(Math.max(this.currentUnit, 0));
 
         this.width = width;
         this.height = height;
@@ -5396,12 +5153,6 @@
 
         if (this.maxLevel !== null) {
             this.gl.texParameteri(this.binding, this.gl.TEXTURE_MAX_LEVEL, this.maxLevel);
-        }
-
-        // TODO(Tarek): For https://bugs.chromium.org/p/chromium/issues/detail?id=757447
-        // Remove this when that's fixed
-        if (this.noTexStorage) {
-            return;
         }
 
         let levels;
@@ -5448,25 +5199,7 @@
         this.bind(Math.max(this.currentUnit, 0));
 
         if (this.compressed) {
-
-            // TODO(Tarek): For https://bugs.chromium.org/p/chromium/issues/detail?id=757447
-            // Remove this when that's fixed
-            if (this.noTexStorage) {
-                if (this.is3D) {
-                    for (i = 0; i < numLevels; ++i) {
-                        this.gl.compressedTexImage3D(this.binding, i, this.internalFormat, width, height, depth, 0, data[i]);
-                        width = Math.max(width >> 1, 1);
-                        height = Math.max(height >> 1, 1);
-                        depth = Math.max(depth >> 1, 1);
-                    }
-                } else {
-                    for (i = 0; i < numLevels; ++i) {
-                        this.gl.compressedTexImage2D(this.binding, i, this.internalFormat, width, height, 0, data[i]);
-                        width = Math.max(width >> 1, 1);
-                        height = Math.max(height >> 1, 1);
-                    }
-                }
-            } else if (this.is3D) {
+            if (this.is3D) {
                 for (i = 0; i < numLevels; ++i) {
                     this.gl.compressedTexSubImage3D(this.binding, i, 0, 0, 0, width, height, depth, this.format, data[i]);
                     width = Math.max(width >> 1, 1);
@@ -5513,8 +5246,11 @@
             this.gl.deleteSampler(this.sampler);
             this.texture = null;
             this.sampler = null;
-            this.appState.textures[this.currentUnit] = null;
-            this.currentUnit = -1;
+
+            if (this.currentUnit !== -1 && this.appState.textures[this.currentUnit] === this) {
+                this.appState.textures[this.currentUnit] = null;
+                this.currentUnit = -1;
+            }
         }
     }
 
