/*
PicoGL.js v0.6.7

The MIT License (MIT)

Copyright (c) 2017 Tarek Sherif

Permission is hereby granted, free of charge, to any person obtaining a copy of
this software and associated documentation files (the "Software"), to deal in
the Software without restriction, including without limitation the rights to
use, copy, modify, merge, publish, distribute, sublicense, and/or sell copies of
the Software, and to permit persons to whom the Software is furnished to do so,
subject to the following conditions:

The above copyright notice and this permission notice shall be included in all
copies or substantial portions of the Software.

THE SOFTWARE IS PROVIDED "AS IS", WITHOUT WARRANTY OF ANY KIND, EXPRESS OR
IMPLIED, INCLUDING BUT NOT LIMITED TO THE WARRANTIES OF MERCHANTABILITY, FITNESS
FOR A PARTICULAR PURPOSE AND NONINFRINGEMENT. IN NO EVENT SHALL THE AUTHORS OR
COPYRIGHT HOLDERS BE LIABLE FOR ANY CLAIM, DAMAGES OR OTHER LIABILITY, WHETHER
IN AN ACTION OF CONTRACT, TORT OR OTHERWISE, ARISING FROM, OUT OF OR IN
CONNECTION WITH THE SOFTWARE OR THE USE OR OTHER DEALINGS IN THE SOFTWARE.
*/

(function(f){if(typeof exports==="object"&&typeof module!=="undefined"){module.exports=f()}else if(typeof define==="function"&&define.amd){define([],f)}else{var g;if(typeof window!=="undefined"){g=window}else if(typeof global!=="undefined"){g=global}else if(typeof self!=="undefined"){g=self}else{g=this}g.PicoGL = f()}})(function(){var define,module,exports;return (function e(t,n,r){function s(o,u){if(!n[o]){if(!t[o]){var a=typeof require=="function"&&require;if(!u&&a)return a(o,!0);if(i)return i(o,!0);var f=new Error("Cannot find module '"+o+"'");throw f.code="MODULE_NOT_FOUND",f}var l=n[o]={exports:{}};t[o][0].call(l.exports,function(e){var n=t[o][1][e];return s(n?n:e)},l,l.exports,e,t,n,r)}return n[o].exports}var i=typeof require=="function"&&require;for(var o=0;o<r.length;o++)s(r[o]);return s})({1:[function(require,module,exports){
///////////////////////////////////////////////////////////////////////////////////
// The MIT License (MIT)
//
// Copyright (c) 2017 Tarek Sherif
//
// Permission is hereby granted, free of charge, to any person obtaining a copy of
// this software and associated documentation files (the "Software"), to deal in
// the Software without restriction, including without limitation the rights to
// use, copy, modify, merge, publish, distribute, sublicense, and/or sell copies of
// the Software, and to permit persons to whom the Software is furnished to do so,
// subject to the following conditions:
//
// The above copyright notice and this permission notice shall be included in all
// copies or substantial portions of the Software.
//
// THE SOFTWARE IS PROVIDED "AS IS", WITHOUT WARRANTY OF ANY KIND, EXPRESS OR
// IMPLIED, INCLUDING BUT NOT LIMITED TO THE WARRANTIES OF MERCHANTABILITY, FITNESS
// FOR A PARTICULAR PURPOSE AND NONINFRINGEMENT. IN NO EVENT SHALL THE AUTHORS OR
// COPYRIGHT HOLDERS BE LIABLE FOR ANY CLAIM, DAMAGES OR OTHER LIABILITY, WHETHER
// IN AN ACTION OF CONTRACT, TORT OR OTHERWISE, ARISING FROM, OUT OF OR IN
// CONNECTION WITH THE SOFTWARE OR THE USE OR OTHER DEALINGS IN THE SOFTWARE.
///////////////////////////////////////////////////////////////////////////////////

"use strict";
var CONSTANTS         = require("./constants");
var Cubemap           = require("./cubemap");
var DrawCall          = require("./draw-call");
var Framebuffer       = require("./framebuffer");
var Program           = require("./program");
var Shader            = require("./shader");
var Texture           = require("./texture");
var Timer             = require("./timer");
var TransformFeedback = require("./transform-feedback");
var UniformBuffer     = require("./uniform-buffer");
var VertexArray       = require("./vertex-array");
var VertexBuffer      = require("./vertex-buffer");
var Query             = require("./query");

/**
    Primary entry point to PicoGL. An app will store all parts of the WebGL
    state.

    @class
    @prop {DOMElement} canvas The canvas on which this app drawing.
    @prop {WebGLRenderingContext} gl The WebGL context.
    @prop {number} width The width of the drawing surface.
    @prop {number} height The height of the drawing surface.
    @prop {boolean} floatRenderTargetsEnabled Whether the EXT_color_buffer_float extension is enabled.
    @prop {boolean} linearFloatTexturesEnabled Whether the OES_texture_float_linear extension is enabled.
    @prop {Object} state Tracked GL state.
    @prop {GLEnum} clearBits Current clear mask to use with clear().    
*/
function App(canvas, contextAttributes) {
    this.canvas = canvas;
    this.gl = canvas.getContext("webgl2", contextAttributes);
    this.width = this.gl.drawingBufferWidth;
    this.height = this.gl.drawingBufferHeight;
    this.viewportX = 0;
    this.viewportY = 0;
    this.viewportWidth = 0;
    this.viewportHeight = 0;
    this.currentDrawCalls = null;
    this.emptyFragmentShader = null;

    this.state = {
        program: null,
        vertexArray: null,
        transformFeedback: null,
        activeTexture: -1,
        textures: new Array(CONSTANTS.WEBGL_INFO.MAX_TEXTURE_UNITS),
        // TODO(Tarek): UBO state currently not tracked, due bug
        // with UBO state becoming corrupted between frames in Chrome
        // https://bugs.chromium.org/p/chromium/issues/detail?id=722060
        // Enable UBO state tracking when that's fixed.
        uniformBuffers: new Array(CONSTANTS.WEBGL_INFO.MAX_UNIFORM_BUFFERS),
        uniformBufferCount: 0,
        freeUniformBufferBases: [],
        drawFramebuffer: null,
        readFramebuffer: null
    };

    this.clearBits = this.gl.COLOR_BUFFER_BIT | this.gl.DEPTH_BUFFER_BIT| this.gl.STENCIL_BUFFER_BIT;

    this.cpuTime = 0;
    this.gpuTime = 0;

    this.floatRenderTargetsEnabled = false;
    this.linearFloatTexturesEnabled = false;

    this.viewport(0, 0, this.width, this.height);
}

/**
    Set the color mask to selectively enable or disable particular
    color channels while rendering.

    @method
    @param {boolean} r Red channel.
    @param {boolean} g Green channel.
    @param {boolean} b Blue channel.
    @param {boolean} a Alpha channel.
*/
App.prototype.colorMask = function(r, g, b, a) {
    this.gl.colorMask(r, g, b, a);

    return this;
};

/**
    Set the clear color.

    @method
    @param {number} r Red channel.
    @param {number} g Green channel.
    @param {number} b Blue channel.
    @param {number} a Alpha channel.
*/
App.prototype.clearColor = function(r, g, b, a) {
    this.gl.clearColor(r, g, b, a);

    return this;
};

/**
    Set the clear mask bits to use when calling clear().
    E.g. app.clearMask(PicoGL.COLOR_BUFFER_BIT).

    @method
    @param {GLEnum} mask Bit mask of buffers to clear.
*/
App.prototype.clearMask = function(mask) {
    this.clearBits = mask;

    return this;
};

/**
    Clear the canvas

    @method
*/
App.prototype.clear = function() {
    this.gl.clear(this.clearBits);

    return this;
};

/**
    Bind a draw framebuffer to the WebGL context. Note that 
    this method resets the viewport to match the given framebuffer.

    @method
    @param {Framebuffer} framebuffer The Framebuffer object to bind.
    @see Framebuffer
*/
App.prototype.drawFramebuffer = function(framebuffer) {
    framebuffer.bindForDraw();

    this.viewport(0, 0, framebuffer.width, framebuffer.height);

    return this;
};

/**
    Bind a read framebuffer to the WebGL context.

    @method
    @param {Framebuffer} framebuffer The Framebuffer object to bind.
    @see Framebuffer
*/
App.prototype.readFramebuffer = function(framebuffer) {
    framebuffer.bindForRead();

    return this;
};

/**
    Switch back to the default framebuffer for drawing (i.e. draw to the screen).
    Note that this method resets the viewport to match the default framebuffer.

    @method
*/
App.prototype.defaultDrawFramebuffer = function() {
    if (this.state.drawFramebuffer !== null) {
        this.gl.bindFramebuffer(this.gl.DRAW_FRAMEBUFFER, null);
        this.state.drawFramebuffer = null;
        this.viewport(0, 0, this.width, this.height);
    }

    return this;
};

/**
    Switch back to the default framebuffer for reading (i.e. read from the screen).

    @method
*/
App.prototype.defaultReadFramebuffer = function() {
    if (this.state.readFramebuffer !== null) {
        this.gl.bindFramebuffer(this.gl.READ_FRAMEBUFFER, null);
        this.state.readFramebuffer = null;
    }

    return this;
};

/**
    Set the depth range.

    @method
    @param {number} near Minimum depth value.
    @param {number} far Maximum depth value.
*/
App.prototype.depthRange = function(near, far) {
    this.gl.depthRange(near, far);

    return this;
};

/**
    Enable depth testing.

    @method
*/
App.prototype.depthTest = function() {
    this.gl.enable(this.gl.DEPTH_TEST);

    return this;
};

/**
    Disable depth testing.

    @method
*/
App.prototype.noDepthTest = function() {
    this.gl.disable(this.gl.DEPTH_TEST);

    return this;
};

/**
    Enable or disable writing to the depth buffer.

    @method
    @param {Boolean} mask The depth mask.
*/
App.prototype.depthMask = function(mask) {
    this.gl.depthMask(mask);

    return this;
};

/**
    Set the depth test function. E.g. app.depthFunc(PicoGL.LEQUAL).

    @method
    @param {GLEnum} func The depth testing function to use.
*/
App.prototype.depthFunc = function(func) {
    this.gl.depthFunc(func);

    return this;
};

/**
    Enable blending.

    @method
*/
App.prototype.blend = function() {
    this.gl.enable(this.gl.BLEND);

    return this;
};

/**
    Disable blending

    @method
*/
App.prototype.noBlend = function() {
    this.gl.disable(this.gl.BLEND);

    return this;
};

/**
    Set the blend function. E.g. app.blendFunc(PicoGL.ONE, PicoGL.ONE_MINUS_SRC_ALPHA).

    @method
    @param {GLEnum} src The source blending weight.
    @param {GLEnum} dest The destination blending weight.
*/
App.prototype.blendFunc = function(src, dest) {
    this.gl.blendFunc(src, dest);

    return this;
};

/**
    Set the blend function, with separate weighting for color and alpha channels.
    E.g. app.blendFuncSeparate(PicoGL.ONE, PicoGL.ONE_MINUS_SRC_ALPHA, PicoGL.ONE, PicoGL.ONE).

    @method
    @param {GLEnum} csrc The source blending weight for the RGB channels.
    @param {GLEnum} cdest The destination blending weight for the RGB channels.
    @param {GLEnum} asrc The source blending weight for the alpha channel.
    @param {GLEnum} adest The destination blending weight for the alpha channel.
*/
App.prototype.blendFuncSeparate = function(csrc, cdest, asrc, adest) {
    this.gl.blendFuncSeparate(csrc, cdest, asrc, adest);

    return this;
};

/**
    Enable stencil testing.
    NOTE: Only works if { stencil: true } passed as a
    context attribute when creating the App!

    @method
*/
App.prototype.stencilTest = function() {
    this.gl.enable(this.gl.STENCIL_TEST);

    return this;
};

/**
    Disable stencil testing.

    @method
*/
App.prototype.noStencilTest = function() {
    this.gl.disable(this.gl.STENCIL_TEST);

    return this;
};


/**
    Enable scissor testing.

    @method
*/
App.prototype.scissorTest = function() {
    this.gl.enable(this.gl.SCISSOR_TEST);

    return this;
};

/**
    Disable scissor testing.

    @method
*/
App.prototype.noScissorTest = function() {
    this.gl.disable(this.gl.SCISSOR_TEST);

    return this;
};

/**
    Define the scissor box.

    @method
*/
App.prototype.scissor = function(x, y, width, height) {
    this.gl.scissor(x, y, width, height);

    return this;
};

/**
    Set the bitmask to use for tested stencil values.
    E.g. app.stencilMask(0xFF).
    NOTE: Only works if { stencil: true } passed as a
    context attribute when creating the App!

    @method
    @param {number} mask The mask value.

*/
App.prototype.stencilMask = function(mask) {
    this.gl.stencilMask(mask);

    return this;
};

/**
    Set the bitmask to use for tested stencil values for a particular face orientation.
    E.g. app.stencilMaskSeparate(PicoGL.FRONT, 0xFF).
    NOTE: Only works if { stencil: true } passed as a
    context attribute when creating the App!

    @method
    @param {GLEnum} face The face orientation to apply the mask to.
    @param {number} mask The mask value.

*/
App.prototype.stencilMaskSeparate = function(face, mask) {
    this.gl.stencilMaskSeparate(face, mask);

    return this;
};

/**
    Set the stencil function and reference value.
    E.g. app.stencilFunc(PicoGL.EQUAL, 1, 0xFF).
    NOTE: Only works if { stencil: true } passed as a
    context attribute when creating the App!

    @method
    @param {GLEnum} func The testing function.
    @param {number} ref The reference value.
    @param {GLEnum} mask The bitmask to use against tested values before applying
        the stencil function.
*/
App.prototype.stencilFunc = function(func, ref, mask) {
    this.gl.stencilFunc(func, ref, mask);

    return this;
};

/**
    Set the stencil function and reference value for a particular face orientation.
    E.g. app.stencilFuncSeparate(PicoGL.FRONT, PicoGL.EQUAL, 1, 0xFF).
    NOTE: Only works if { stencil: true } passed as a
    context attribute when creating the App!

    @method
    @param {GLEnum} face The face orientation to apply the function to.
    @param {GLEnum} func The testing function.
    @param {number} ref The reference value.
    @param {GLEnum} mask The bitmask to use against tested values before applying
        the stencil function.
*/
App.prototype.stencilFuncSeparate = function(face, func, ref, mask) {
    this.gl.stencilFuncSeparate(face, func, ref, mask);

    return this;
};

/**
    Set the operations for updating stencil buffer values.
    E.g. app.stencilOp(PicoGL.KEEP, PicoGL.KEEP, PicoGL.REPLACE).
    NOTE: Only works if { stencil: true } passed as a
    context attribute when creating the App!

    @method
    @param {GLEnum} stencilFail Operation to apply if the stencil test fails.
    @param {GLEnum} depthFail Operation to apply if the depth test fails.
    @param {GLEnum} pass Operation to apply if the both the depth and stencil tests pass.
*/
App.prototype.stencilOp = function(stencilFail, depthFail, pass) {
    this.gl.stencilOp(stencilFail, depthFail, pass);

    return this;
};

/**
    Set the operations for updating stencil buffer values for a particular face orientation.
    E.g. app.stencilOpSeparate(PicoGL.FRONT, PicoGL.KEEP, PicoGL.KEEP, PicoGL.REPLACE).
    NOTE: Only works if { stencil: true } passed as a
    context attribute when creating the App!

    @method
    @param {GLEnum} face The face orientation to apply the operations to.
    @param {GLEnum} stencilFail Operation to apply if the stencil test fails.
    @param {GLEnum} depthFail Operation to apply if the depth test fails.
    @param {GLEnum} pass Operation to apply if the both the depth and stencil tests pass.
*/
App.prototype.stencilOpSeparate = function(face, stencilFail, depthFail, pass) {
    this.gl.stencilOpSeparate(face, stencilFail, depthFail, pass);

    return this;
};

/**
    Enable rasterization step.

    @method
*/
App.prototype.rasterize = function() {
    this.gl.disable(this.gl.RASTERIZER_DISCARD);

    return this;
};

/**
    Disable rasterization step.

    @method
*/
App.prototype.noRasterize = function() {
    this.gl.enable(this.gl.RASTERIZER_DISCARD);

    return this;
};

/**
    Enable backface culling.

    @method
*/
App.prototype.cullBackfaces = function() {
    this.gl.enable(this.gl.CULL_FACE);

    return this;
};

/**
    Disable backface culling.

    @method
*/
App.prototype.drawBackfaces = function() {
    this.gl.disable(this.gl.CULL_FACE);

    return this;
};

/**
    Enable the EXT_color_buffer_float extension. Allows for creating float textures as
    render targets on FrameBuffer objects. E.g. app.createFramebuffer().colorTarget(0, PicoGL.FLOAT).

    @method
    @see Framebuffer
*/
App.prototype.floatRenderTargets = function() {
    this.floatRenderTargetsEnabled = !!this.gl.getExtension("EXT_color_buffer_float");

    if (!this.floatRenderTargetsEnabled) {
        console.warn("Extension EXT_color_buffer_float unavailable. Cannot enable float textures.");
    }

    return this;
};

/**
    Enable the OES_texture_float_linear extension. Allows for linear blending on float textures.

    @method
    @see Framebuffer
*/
App.prototype.linearFloatTextures = function() {
    this.linearFloatTexturesEnabled = !!this.gl.getExtension("OES_texture_float_linear");

    if (!this.linearFloatTexturesEnabled) {
        console.warn("Extension OES_texture_float_linear unavailable. Cannot enable float texture linear filtering.");
    }

    return this;
};

/**
<<<<<<< HEAD
    Enable the OES_texture_float_linear extension. Allows for linear blending on float textures.

    @method
    @see Framebuffer
*/
App.prototype.dxtTextures = function() {
    var ext = this.gl.getExtension("WEBGL_compressed_texture_s3tc");
    this.dxtTexturesEnabled = !!ext;

    if (!this.dxtTexturesEnabled) {
        console.warn("Extension WEBGL_compressed_texture_s3tc unavailable. Cannot enable dxt compressed textures.");
    }

    CONSTANTS.COMPRESSED_RGB_S3TC_DXT1_EXT  = ext.COMPRESSED_RGB_S3TC_DXT1_EXT;
    CONSTANTS.COMPRESSED_RGBA_S3TC_DXT1_EXT = ext.COMPRESSED_RGBA_S3TC_DXT1_EXT;
    CONSTANTS.COMPRESSED_RGBA_S3TC_DXT3_EXT = ext.COMPRESSED_RGBA_S3TC_DXT3_EXT;
    CONSTANTS.COMPRESSED_RGBA_S3TC_DXT5_EXT = ext.COMPRESSED_RGBA_S3TC_DXT5_EXT;

    return this;
};

/**
    Read a pixel's color value from the canvas. Note that the RGBA values will be encoded
    as 0-255.
=======
    Read a pixel's color value from the currently-bound framebuffer.
>>>>>>> 3e465912

    @method
    @param {number} x The x coordinate of the pixel.
    @param {number} y The y coordinate of the pixel.
    @param {ArrayBufferView} outColor Typed array to store the pixel's color.
    @param {object} options Options.
*/
App.prototype.readPixel = function(x, y, outColor, options) {
    options = options || CONSTANTS.DUMMY_OBJECT;
    
    var format = options.format || CONSTANTS.RGBA;
    var type = options.type || CONSTANTS.UNSIGNED_BYTE;

    this.gl.readPixels(x, y, 1, 1, format, type, outColor);

    return this;
};

/**
    Set the viewport.

    @method
    @param {number} x Left bound of the viewport rectangle.
    @param {number} y Lower bound of the viewport rectangle.
    @param {number} width Width of the viewport rectangle.
    @param {number} height Height of the viewport rectangle.
*/
App.prototype.viewport = function(x, y, width, height) {

    if (this.viewportWidth !== width || this.viewportHeight !== height ||
            this.viewportX !== x || this.viewportY !== y) {
        this.viewportX = x;
        this.viewportY = y;
        this.viewportWidth = width;
        this.viewportHeight = height;
        this.gl.viewport(x, y, this.viewportWidth, this.viewportHeight);
    }

    return this;
};

/**
    Resize the drawing surface.

    @method
    @param {number} width The new canvas width.
    @param {number} height The new canvas height.
*/
App.prototype.resize = function(width, height) {
    this.canvas.width = width;
    this.canvas.height = height;

    this.width = this.gl.drawingBufferWidth;
    this.height = this.gl.drawingBufferHeight;
    this.viewport(0, 0, this.width, this.height);

    return this;
};
/**
    Create a program.

    @method
    @param {Shader|string} vertexShader Vertex shader object or source code.
    @param {Shader|string} fragmentShader Fragment shader object or source code.
    @param {Array} [xformFeedbackVars] Transform feedback varyings.
*/
App.prototype.createProgram = function(vsSource, fsSource, xformFeedbackVars) {
    return new Program(this.gl, this.state, vsSource, fsSource, xformFeedbackVars);
};

/**
    Create a shader. Creating a shader separately from a program allows for
    shader reuse.

    @method
    @param {GLEnum} type Shader type.
    @param {string} source Shader source.
*/
App.prototype.createShader = function(type, source) {
    return new Shader(this.gl, type, source);
};

/**
    Create a vertex array.

    @method
*/
App.prototype.createVertexArray = function() {
    return new VertexArray(this.gl, this.state);
};

/**
    Create a transform feedback object.

    @method
*/
App.prototype.createTransformFeedback = function() {
    return new TransformFeedback(this.gl, this.state);
};

/**
    Create a vertex buffer.

    @method
    @param {GLEnum} type The data type stored in the vertex buffer.
    @param {number} itemSize Number of elements per vertex.
    @param {ArrayBufferView} data Buffer data.
    @param {GLEnum} [usage=STATIC_DRAW] Buffer usage.
*/
App.prototype.createVertexBuffer = function(type, itemSize, data, usage) {
    return new VertexBuffer(this.gl, this.state, type, itemSize, data, usage);
};

/**
    Create a per-vertex matrix buffer. Matrix buffers ensure that columns
    are correctly split across attribute locations.

    @method
    @param {GLEnum} type The data type stored in the matrix buffer. Valid types
    are FLOAT_MAT4, FLOAT_MAT4x2, FLOAT_MAT4x3, FLOAT_MAT3, FLOAT_MAT3x2,
    FLOAT_MAT3x4, FLOAT_MAT2, FLOAT_MAT2x3, FLOAT_MAT2x4.
    @param {ArrayBufferView} data Matrix buffer data.
    @param {GLEnum} [usage=STATIC_DRAW] Buffer usage.
*/
App.prototype.createMatrixBuffer = function(type, data, usage) {
    return new VertexBuffer(this.gl, this.state, type, null, data, usage);
};

/**
    Create an index buffer.

    @method
    @param {GLEnum} type The data type stored in the index buffer.
    @param {number} itemSize Number of elements per primitive.
    @param {ArrayBufferView} data Index buffer data.
*/
App.prototype.createIndexBuffer = function(type, itemSize, data) {
    return new VertexBuffer(this.gl, this.state, type, itemSize, data, null, true);
};

/**
    Create a uniform buffer in std140 layout. NOTE: FLOAT_MAT2, FLOAT_MAT3x2, FLOAT_MAT4x2,
    FLOAT_MAT3, FLOAT_MAT2x3, FLOAT_MAT4x3 are supported, but must be manually padded to
    4-float column alignment by the application!

    @method
    @param {Array} layout Array indicating the order and types of items to
                    be stored in the buffer.
    @param {GLEnum} [usage=DYNAMIC_DRAW] Buffer usage.
*/
App.prototype.createUniformBuffer = function(layout, usage) {
    return new UniformBuffer(this.gl, layout, usage);
};

/**
    Create a 2D texture.

    @method
    @param {DOMElement|ArrayBufferView} image Image data. Can be any format that would be accepted
            by texImage2D.
    @param {number} [width] Texture width. Required for array data.
    @param {number} [height] Texture height. Required for array data.
    @param {Object} [options] Texture options.
    @param {GLEnum} [options.type=UNSIGNED_BYTE] Type of data stored in the texture.
    @param {GLEnum} [options.format=RGBA] Texture data format.
    @param {GLEnum} [options.internalFormat=RGBA] Texture data internal format.
    @param {boolean} [options.flipY=false] Whether the y-axis be flipped when unpacking the texture.
    @param {GLEnum} [options.minFilter=LINEAR_MIPMAP_NEAREST] Minification filter.
    @param {GLEnum} [options.magFilter=LINEAR] Magnification filter.
    @param {GLEnum} [options.wrapS=REPEAT] Horizontal wrap mode.
    @param {GLEnum} [options.wrapT=REPEAT] Vertical wrap mode.
    @param {GLEnum} [options.compareMode=NONE] Comparison mode.
    @param {GLEnum} [options.compareFunc=LEQUAL] Comparison function.
    @param {GLEnum} [options.baseLevel] Base mipmap level.
    @param {GLEnum} [options.maxLevel] Maximum mipmap level.
    @param {GLEnum} [options.minLOD] Mimimum level of detail.
    @param {GLEnum} [options.maxLOD] Maximum level of detail.
    @param {boolean} [options.generateMipmaps] Should mipmaps be generated.
*/
App.prototype.createTexture2D = function(image, width, height, options) {
    if (height === undefined) {
        // Passing in a DOM element. Height/width not required.
        options = width;
        width = image.width;
        height = image.height;
    }

    return new Texture(this.gl, this.state, this.gl.TEXTURE_2D, image, width, height, null, false, options);
};

/**
    Create a 2D texture array.

    @method
    @param {ArrayBufferView} image Typed array containing pixel data.
    @param {number} width Texture width.
    @param {number} height Texture height.
    @param {number} size Number of images in the array.
    @param {Object} [options] Texture options.
    @param {GLEnum} [options.type=UNSIGNED_BYTE] Type of data stored in the texture.
    @param {GLEnum} [options.format=RGBA] Texture data format.
    @param {GLEnum} [options.internalFormat=RGBA] Texture data internal format.
    @param {boolean} [options.flipY=false] Whether the y-axis be flipped when unpacking the texture.
    @param {GLEnum} [options.minFilter=LINEAR_MIPMAP_NEAREST] Minification filter.
    @param {GLEnum} [options.magFilter=LINEAR] Magnification filter.
    @param {GLEnum} [options.wrapS=REPEAT] Horizontal wrap mode.
    @param {GLEnum} [options.wrapT=REPEAT] Vertical wrap mode.
    @param {GLEnum} [options.compareMode=NONE] Comparison mode.
    @param {GLEnum} [options.compareFunc=LEQUAL] Comparison function.
    @param {GLEnum} [options.baseLevel] Base mipmap level.
    @param {GLEnum} [options.maxLevel] Maximum mipmap level.
    @param {GLEnum} [options.minLOD] Mimimum level of detail.
    @param {GLEnum} [options.maxLOD] Maximum level of detail.
    @param {boolean} [options.generateMipmaps] Should mipmaps be generated.
*/
App.prototype.createTextureArray = function(image, width, height, depth, options) {
    return new Texture(this.gl, this.state, this.gl.TEXTURE_2D_ARRAY, image, width, height, depth, true, options);
};

/**
    Create a 3D texture.

    @method
    @param {ArrayBufferView} image Typed array containing pixel data.
    @param {number} width Texture width.
    @param {number} height Texture height.
    @param {number} depth Texture depth.
    @param {Object} [options] Texture options.
    @param {GLEnum} [options.type=UNSIGNED_BYTE] Type of data stored in the texture.
    @param {GLEnum} [options.format=RGBA] Texture data format.
    @param {GLEnum} [options.internalFormat=RGBA] Texture data internal format.
    @param {boolean} [options.flipY=false] Whether the y-axis be flipped when unpacking the texture.
    @param {GLEnum} [options.minFilter=LINEAR_MIPMAP_NEAREST] Minification filter.
    @param {GLEnum} [options.magFilter=LINEAR] Magnification filter.
    @param {GLEnum} [options.wrapS=REPEAT] Horizontal wrap mode.
    @param {GLEnum} [options.wrapT=REPEAT] Vertical wrap mode.
    @param {GLEnum} [options.wrapR=REPEAT] Depth wrap mode.
    @param {GLEnum} [options.compareMode=NONE] Comparison mode.
    @param {GLEnum} [options.compareFunc=LEQUAL] Comparison function.
    @param {GLEnum} [options.baseLevel] Base mipmap level.
    @param {GLEnum} [options.maxLevel] Maximum mipmap level.
    @param {GLEnum} [options.minLOD] Mimimum level of detail.
    @param {GLEnum} [options.maxLOD] Maximum level of detail.
    @param {boolean} [options.generateMipmaps] Should mipmaps be generated.
*/
App.prototype.createTexture3D = function(image, width, height, depth, options) {
    return new Texture(this.gl, this.state, this.gl.TEXTURE_3D, image, width, height, depth, true, options);
};

/**
    Create a cubemap.

    @method
    @param {Object} options Texture options.
    @param {DOMElement|ArrayBufferView} options.negX The image data for the negative X direction.
            Can be any format that would be accepted by texImage2D.
    @param {DOMElement|ArrayBufferView} options.posX The image data for the positive X direction.
            Can be any format that would be accepted by texImage2D.
    @param {DOMElement|ArrayBufferView} options.negY The image data for the negative Y direction.
            Can be any format that would be accepted by texImage2D.
    @param {DOMElement|ArrayBufferView} options.posY The image data for the positive Y direction.
            Can be any format that would be accepted by texImage2D.
    @param {DOMElement|ArrayBufferView} options.negZ The image data for the negative Z direction.
            Can be any format that would be accepted by texImage2D.
    @param {DOMElement|ArrayBufferView} options.posZ The image data for the positive Z direction.
            Can be any format that would be accepted by texImage2D.
    @param {GLEnum} [options.type=UNSIGNED_BYTE] Type of data stored in the texture.
    @param {GLEnum} [options.format=RGBA] Texture data format.
    @param {GLEnum} [options.internalFormat=RGBA] Texture data internal format.
    @param {number} [options.width] Texture width. Required when passing array data.
    @param {number} [options.height] Texture height. Required when passing array data.
    @param {boolean} [options.flipY=false] Whether the y-axis be flipped when unpacking the texture.
    @param {GLEnum} [options.minFilter=LINEAR_MIPMAP_NEAREST] Minification filter.
    @param {GLEnum} [options.magFilter=LINEAR] Magnification filter.
    @param {GLEnum} [options.wrapS=REPEAT] Horizontal wrap mode.
    @param {GLEnum} [options.wrapT=REPEAT] Vertical wrap mode.
    @param {GLEnum} [options.compareMode=NONE] Comparison mode.
    @param {GLEnum} [options.compareFunc=LEQUAL] Comparison function.
    @param {boolean} [options.generateMipmaps] Should mipmaps be generated.
*/
App.prototype.createCubemap = function(options) {
    return new Cubemap(this.gl, this.state, options);
};

/**
    Create a framebuffer.

    @method
    @param {number} [width=app.width] Width of the framebuffer.
    @param {number} [height=app.height] Height of the framebuffer.
*/
App.prototype.createFramebuffer = function(width, height) {
    return new Framebuffer(this.gl, this.state, width, height);
};

/**
    Create a query.

    @method
    @param {GLEnum} target Information to query.
*/
App.prototype.createQuery = function(target) {
    return new Query(this.gl, target);
};

/**
    Create a timer.

    @method
*/
App.prototype.createTimer = function() {
    return new Timer(this.gl);
};

/**
    Create a DrawCall. A DrawCall manages the state associated with
    a WebGL draw call including a program and associated vertex data, textures,
    uniforms and uniform blocks.

    @method
    @param {Program} program The program to use for this DrawCall.
    @param {VertexArray} vertexArray Vertex data to use for drawing.
    @param {GLEnum} [primitive=TRIANGLES] Type of primitive to draw.
*/
App.prototype.createDrawCall = function(program, vertexArray, primitive) {
    return new DrawCall(this.gl, this.state, program, vertexArray, primitive);
};

module.exports = App;

},{"./constants":2,"./cubemap":3,"./draw-call":4,"./framebuffer":5,"./program":7,"./query":8,"./shader":9,"./texture":11,"./timer":12,"./transform-feedback":13,"./uniform-buffer":14,"./vertex-array":16,"./vertex-buffer":17}],2:[function(require,module,exports){
///////////////////////////////////////////////////////////////////////////////////
// The MIT License (MIT)
//
// Copyright (c) 2017 Tarek Sherif
//
// Permission is hereby granted, free of charge, to any person obtaining a copy of
// this software and associated documentation files (the "Software"), to deal in
// the Software without restriction, including without limitation the rights to
// use, copy, modify, merge, publish, distribute, sublicense, and/or sell copies of
// the Software, and to permit persons to whom the Software is furnished to do so,
// subject to the following conditions:
//
// The above copyright notice and this permission notice shall be included in all
// copies or substantial portions of the Software.
//
// THE SOFTWARE IS PROVIDED "AS IS", WITHOUT WARRANTY OF ANY KIND, EXPRESS OR
// IMPLIED, INCLUDING BUT NOT LIMITED TO THE WARRANTIES OF MERCHANTABILITY, FITNESS
// FOR A PARTICULAR PURPOSE AND NONINFRINGEMENT. IN NO EVENT SHALL THE AUTHORS OR
// COPYRIGHT HOLDERS BE LIABLE FOR ANY CLAIM, DAMAGES OR OTHER LIABILITY, WHETHER
// IN AN ACTION OF CONTRACT, TORT OR OTHERWISE, ARISING FROM, OUT OF OR IN
// CONNECTION WITH THE SOFTWARE OR THE USE OR OTHER DEALINGS IN THE SOFTWARE.
///////////////////////////////////////////////////////////////////////////////////

"use strict";

var CONSTANTS = {};
var canvas = document.createElement("canvas");
var gl = canvas.getContext("webgl2");

if (gl) {
    for (var enumName in gl) {
        if (enumName.match(/^[A-Z0-9_x]+$/) && typeof(gl[enumName]) === "number") {
            CONSTANTS[enumName] = gl[enumName];
        }
    }
}

CONSTANTS.TYPE_SIZE = {};
CONSTANTS.TYPE_SIZE[gl.BYTE]              = 1;
CONSTANTS.TYPE_SIZE[gl.UNSIGNED_BYTE]     = 1;
CONSTANTS.TYPE_SIZE[gl.SHORT]             = 2;
CONSTANTS.TYPE_SIZE[gl.UNSIGNED_SHORT]    = 2;
CONSTANTS.TYPE_SIZE[gl.INT]               = 4;
CONSTANTS.TYPE_SIZE[gl.UNSIGNED_INT]      = 4;
CONSTANTS.TYPE_SIZE[gl.FLOAT]             = 4;

CONSTANTS.WEBGL_INFO = {};
CONSTANTS.WEBGL_INFO.MAX_TEXTURE_UNITS = gl.getParameter(gl.MAX_COMBINED_TEXTURE_IMAGE_UNITS);
CONSTANTS.WEBGL_INFO.MAX_UNIFORM_BUFFERS = gl.getParameter(gl.MAX_UNIFORM_BUFFER_BINDINGS);

CONSTANTS.DUMMY_OBJECT = {};

module.exports = CONSTANTS;

},{}],3:[function(require,module,exports){
///////////////////////////////////////////////////////////////////////////////////
// The MIT License (MIT)
//
// Copyright (c) 2017 Tarek Sherif
//
// Permission is hereby granted, free of charge, to any person obtaining a copy of
// this software and associated documentation files (the "Software"), to deal in
// the Software without restriction, including without limitation the rights to
// use, copy, modify, merge, publish, distribute, sublicense, and/or sell copies of
// the Software, and to permit persons to whom the Software is furnished to do so,
// subject to the following conditions:
//
// The above copyright notice and this permission notice shall be included in all
// copies or substantial portions of the Software.
//
// THE SOFTWARE IS PROVIDED "AS IS", WITHOUT WARRANTY OF ANY KIND, EXPRESS OR
// IMPLIED, INCLUDING BUT NOT LIMITED TO THE WARRANTIES OF MERCHANTABILITY, FITNESS
// FOR A PARTICULAR PURPOSE AND NONINFRINGEMENT. IN NO EVENT SHALL THE AUTHORS OR
// COPYRIGHT HOLDERS BE LIABLE FOR ANY CLAIM, DAMAGES OR OTHER LIABILITY, WHETHER
// IN AN ACTION OF CONTRACT, TORT OR OTHERWISE, ARISING FROM, OUT OF OR IN
// CONNECTION WITH THE SOFTWARE OR THE USE OR OTHER DEALINGS IN THE SOFTWARE.
///////////////////////////////////////////////////////////////////////////////////

"use strict";

var CONSTANTS = require("./constants");
var TEXTURE_FORMAT_DEFAULTS = require("./texture-format-defaults");

/**
    Cubemap for environment mapping.

    @class
    @prop {WebGLRenderingContext} gl The WebGL context.
    @prop {WebGLTexture} texture Handle to the texture.
    @prop {GLEnum} type Type of data stored in the texture.
    @prop {GLEnum} format Layout of texture data.
    @prop {GLEnum} internalFormat Internal arrangement of the texture data.
    @prop {Number} currentUnit The current texture unit this cubemap is bound to.
    @prop {Object} appState Tracked GL state.
*/
function Cubemap(gl, appState, options) {
    options = options || CONSTANTS.DUMMY_OBJECT;

    this.gl = gl;
    this.texture = gl.createTexture();
    this.format = options.format !== undefined ? options.format : gl.RGBA;
    this.type = options.type !== undefined ? options.type : gl.UNSIGNED_BYTE;
    this.internalFormat = options.internalFormat !== undefined ? options.internalFormat : TEXTURE_FORMAT_DEFAULTS[this.type][this.format];
    this.appState = appState;
    
    // -1 indicates unbound
    this.currentUnit = -1;

    var negX = options.negX;
    var posX = options.posX;
    var negY = options.negY;
    var posY = options.posY;
    var negZ = options.negZ;
    var posZ = options.posZ;

    var width = options.width || negX.width;
    var height = options.height || negX.height;
    var flipY = options.flipY !== undefined ? options.flipY : false;
    var minFilter = options.minFilter !== undefined ? options.minFilter : gl.LINEAR_MIPMAP_NEAREST;
    var magFilter = options.magFilter !== undefined ? options.magFilter : gl.LINEAR;
    var compareMode = options.compareMode !== undefined ? options.compareMode : gl.NONE;
    var compareFunc = options.compareFunc !== undefined ? options.compareFunc : gl.LEQUAL;
    var generateMipmaps = options.generateMipmaps !== false &&
                        (minFilter === gl.LINEAR_MIPMAP_NEAREST || minFilter === gl.LINEAR_MIPMAP_LINEAR);

    this.bind(1);
    gl.pixelStorei(gl.UNPACK_FLIP_Y_WEBGL, flipY);
    gl.texParameteri(gl.TEXTURE_CUBE_MAP, gl.TEXTURE_MAG_FILTER, magFilter);
    gl.texParameteri(gl.TEXTURE_CUBE_MAP, gl.TEXTURE_MIN_FILTER, minFilter);
    gl.texParameteri(gl.TEXTURE_CUBE_MAP, gl.TEXTURE_COMPARE_FUNC, compareFunc);
    gl.texParameteri(gl.TEXTURE_CUBE_MAP, gl.TEXTURE_COMPARE_MODE, compareMode);
    if (options.baseLevel !== undefined) {
        gl.texParameteri(gl.TEXTURE_CUBE_MAP, gl.TEXTURE_BASE_LEVEL, options.baseLevel);
    }
    if (options.maxLevel !== undefined) {
        gl.texParameteri(gl.TEXTURE_CUBE_MAP, gl.TEXTURE_MAX_LEVEL, options.maxLevel);
    }
    if (options.minLOD !== undefined) {
        gl.texParameteri(gl.TEXTURE_CUBE_MAP, gl.TEXTURE_MIN_LOD, options.minLOD);
    }
    if (options.maxLOD !== undefined) {
        gl.texParameteri(gl.TEXTURE_CUBE_MAP, gl.TEXTURE_MAX_LOD, options.maxLOD);
    }

    var levels = generateMipmaps ? Math.floor(Math.log2(Math.min(width, height))) + 1 : 1;
    gl.texStorage2D(gl.TEXTURE_CUBE_MAP, levels, this.internalFormat, width, height);

    gl.texSubImage2D(gl.TEXTURE_CUBE_MAP_NEGATIVE_X, 0, 0, 0, width, height, this.format, this.type, negX);
    gl.texSubImage2D(gl.TEXTURE_CUBE_MAP_POSITIVE_X, 0, 0, 0, width, height, this.format, this.type, posX);
    gl.texSubImage2D(gl.TEXTURE_CUBE_MAP_NEGATIVE_Y, 0, 0, 0, width, height, this.format, this.type, negY);
    gl.texSubImage2D(gl.TEXTURE_CUBE_MAP_POSITIVE_Y, 0, 0, 0, width, height, this.format, this.type, posY);
    gl.texSubImage2D(gl.TEXTURE_CUBE_MAP_NEGATIVE_Z, 0, 0, 0, width, height, this.format, this.type, negZ);
    gl.texSubImage2D(gl.TEXTURE_CUBE_MAP_POSITIVE_Z, 0, 0, 0, width, height, this.format, this.type, posZ);

    if (generateMipmaps) {
        gl.generateMipmap(gl.TEXTURE_CUBE_MAP);
    }

}

/**
    Delete this cubemap.

    @method
*/
Cubemap.prototype.delete = function() {
    if (this.texture) {
        this.gl.deleteTexture(this.texture);
        this.texture = null;
        this.appState.textures[this.currentUnit] = null;
        this.currentUnit = -1;
    }
};

// Bind this cubemap to a texture unit.
Cubemap.prototype.bind = function(unit) {
    var currentTexture = this.appState.textures[unit];
    
    if (currentTexture !== this) {
        if (currentTexture) {
            currentTexture.currentUnit = -1;
        }

        if (this.currentUnit !== -1) {
            this.appState.textures[this.currentUnit] = null;
        }

        this.gl.activeTexture(this.gl.TEXTURE0 + unit);
        this.gl.bindTexture(this.gl.TEXTURE_CUBE_MAP, this.texture);

        this.appState.textures[unit] = this;
        this.currentUnit = unit;
    }

    return this;
};

module.exports = Cubemap;

},{"./constants":2,"./texture-format-defaults":10}],4:[function(require,module,exports){
///////////////////////////////////////////////////////////////////////////////////
// The MIT License (MIT)
//
// Copyright (c) 2017 Tarek Sherif
//
// Permission is hereby granted, free of charge, to any person obtaining a copy of
// this software and associated documentation files (the "Software"), to deal in
// the Software without restriction, including without limitation the rights to
// use, copy, modify, merge, publish, distribute, sublicense, and/or sell copies of
// the Software, and to permit persons to whom the Software is furnished to do so,
// subject to the following conditions:
//
// The above copyright notice and this permission notice shall be included in all
// copies or substantial portions of the Software.
//
// THE SOFTWARE IS PROVIDED "AS IS", WITHOUT WARRANTY OF ANY KIND, EXPRESS OR
// IMPLIED, INCLUDING BUT NOT LIMITED TO THE WARRANTIES OF MERCHANTABILITY, FITNESS
// FOR A PARTICULAR PURPOSE AND NONINFRINGEMENT. IN NO EVENT SHALL THE AUTHORS OR
// COPYRIGHT HOLDERS BE LIABLE FOR ANY CLAIM, DAMAGES OR OTHER LIABILITY, WHETHER
// IN AN ACTION OF CONTRACT, TORT OR OTHERWISE, ARISING FROM, OUT OF OR IN
// CONNECTION WITH THE SOFTWARE OR THE USE OR OTHER DEALINGS IN THE SOFTWARE.
///////////////////////////////////////////////////////////////////////////////////

"use strict";

var CONSTANTS = require("./constants");

/**
    A DrawCall represents the program and values of associated
    attributes, uniforms and textures for a single draw call.

    @class
    @prop {WebGLRenderingContext} gl The WebGL context.
    @prop {Program} currentProgram The program to use for this draw call.
    @prop {VertexArray} currentVertexArray Vertex array to use for this draw call.
    @prop {TransformFeedback} currentTransformFeedback Transform feedback to use for this draw call.
    @prop {Array} uniformBuffers Ordered list of active uniform buffers.
    @prop {Array} uniformBlockNames Ordered list of uniform block names.
    @prop {Object} uniformBlockBases Map of uniform blocks to uniform buffer bases.
    @prop {Number} uniformBlockCount Number of active uniform blocks for this draw call.
    @prop {Object} uniformIndices Map of uniform names to indices in the uniform arrays.
    @prop {Array} uniformNames Ordered list of uniform names.
    @prop {Array} uniformValue Ordered list of uniform values.
    @prop {number} uniformCount The number of active uniforms for this draw call.
    @prop {Array} textures Array of active textures.
    @prop {number} textureCount The number of active textures for this draw call.
    @prop {GLEnum} primitive The primitive type being drawn.
    @prop {Object} appState Tracked GL state.
*/
function DrawCall(gl, appState, program, vertexArray, primitive) {
    this.gl = gl;
    this.currentProgram = program;
    this.currentVertexArray = vertexArray;
    this.currentTransformFeedback = null;
    this.appState = appState;

    this.uniformIndices = {};
    this.uniformNames = new Array(CONSTANTS.WEBGL_INFO.MAX_UNIFORMS);
    this.uniformValues = new Array(CONSTANTS.WEBGL_INFO.MAX_UNIFORMS);
    this.uniformCount = 0;
    this.uniformBuffers = new Array(CONSTANTS.WEBGL_INFO.MAX_UNIFORM_BUFFERS);
    this.uniformBlockNames = new Array(CONSTANTS.WEBGL_INFO.MAX_UNIFORM_BUFFERS);
    this.uniformBlockBases = {};
    this.uniformBlockCount = 0;
    this.samplerIndices = {};
    this.textures = new Array(CONSTANTS.WEBGL_INFO.MAX_TEXTURE_UNITS);
    this.textureCount = 0;
    this.primitive = primitive !== undefined ? primitive : CONSTANTS.TRIANGLES;
}

DrawCall.prototype.transformFeedback = function(transformFeedback) {
    this.currentTransformFeedback = transformFeedback;

    return this;
};

/**
    Set the value for a uniform. Array uniforms are supported by
    using appending "[0]" to the array name and passing a flat array
    with all required values.

    @method
    @param {string} name Uniform name.
    @param {any} value Uniform value.
*/
DrawCall.prototype.uniform = function(name, value) {
    var index = this.uniformIndices[name];
    if (index === undefined) {
        index = this.uniformCount++;
        this.uniformIndices[name] = index;
        this.uniformNames[index] = name;
    }
    this.uniformValues[index] = value;

    return this;
};

/**
    Set texture to bind to a sampler uniform.

    @method
    @param {string} name Sampler uniform name.
    @param {Texture} texture Texture to bind.
*/
DrawCall.prototype.texture = function(name, texture) {
    var unit = this.currentProgram.samplers[name];
    this.textures[unit] = texture;

    return this;
};

/**
    Set uniform buffer to bind to a uniform block.

    @method
    @param {string} name Uniform block name.
    @param {UniformBuffer} buffer Uniform buffer to bind.
*/
DrawCall.prototype.uniformBlock = function(name, buffer) {
    var base = this.uniformBlockBases[name];
    if (base === undefined) {
        base = this.uniformBlockCount++;
        this.uniformBlockBases[name] = base;
        this.uniformBlockNames[base] = name;
    }

    this.uniformBuffers[base] = buffer;

    return this;
};

/**
    Draw based on current state.

    @method
*/
DrawCall.prototype.draw = function() {
    var uniformNames = this.uniformNames;
    var uniformValues = this.uniformValues;
    var uniformBuffers = this.uniformBuffers;
    var uniformBlockNames = this.uniformBlockNames;
    var textures = this.textures;
    var textureCount = this.currentProgram.samplerCount;

    this.currentProgram.bind();
    this.currentVertexArray.bind();

    for (var uIndex = 0; uIndex < this.uniformCount; ++uIndex) {
        this.currentProgram.uniform(uniformNames[uIndex], uniformValues[uIndex]);
    }

    for (var base = 0; base < this.uniformBlockCount; ++base) {
        this.currentProgram.uniformBlock(uniformBlockNames[base], base);
        uniformBuffers[base].bind(base);
    }

    /////////////////////////////////////////////////////////////////////////////////
    // TODO(Tarek):
    // Workaround for https://bugs.chromium.org/p/chromium/issues/detail?id=722288
    // Start at 0 when that's fixed
    /////////////////////////////////////////////////////////////////////////////////
    for (var tIndex = 1; tIndex < textureCount; ++tIndex) {
        textures[tIndex].bind(tIndex);
    }

    if (this.currentTransformFeedback) {
        this.currentTransformFeedback.bind();
        this.gl.beginTransformFeedback(this.primitive);
    }

    if (this.currentVertexArray.instanced) {
        if (this.currentVertexArray.indexed) {
            this.gl.drawElementsInstanced(this.primitive, this.currentVertexArray.numElements, this.currentVertexArray.indexType, 0, this.currentVertexArray.numInstances);
        } else {
            this.gl.drawArraysInstanced(this.primitive, 0, this.currentVertexArray.numElements, this.currentVertexArray.numInstances);
        }
    } else if (this.currentVertexArray.indexed) {
        this.gl.drawElements(this.primitive, this.currentVertexArray.numElements, this.currentVertexArray.indexType, 0);
    } else {
        this.gl.drawArrays(this.primitive, 0, this.currentVertexArray.numElements);
    }

    if (this.currentTransformFeedback) {
        this.gl.endTransformFeedback();
        // TODO(Tarek): Need to rebind buffers due to bug in ANGLE.
        // Remove this when that's fixed.
        for (var i = 0, len = this.currentTransformFeedback.angleBugBuffers.length; i < len; ++i) {
            this.gl.bindBufferBase(this.gl.TRANSFORM_FEEDBACK_BUFFER, i, null);
        }
    }
};

module.exports = DrawCall;

},{"./constants":2}],5:[function(require,module,exports){
///////////////////////////////////////////////////////////////////////////////////
// The MIT License (MIT)
//
// Copyright (c) 2017 Tarek Sherif
//
// Permission is hereby granted, free of charge, to any person obtaining a copy of
// this software and associated documentation files (the "Software"), to deal in
// the Software without restriction, including without limitation the rights to
// use, copy, modify, merge, publish, distribute, sublicense, and/or sell copies of
// the Software, and to permit persons to whom the Software is furnished to do so,
// subject to the following conditions:
//
// The above copyright notice and this permission notice shall be included in all
// copies or substantial portions of the Software.
//
// THE SOFTWARE IS PROVIDED "AS IS", WITHOUT WARRANTY OF ANY KIND, EXPRESS OR
// IMPLIED, INCLUDING BUT NOT LIMITED TO THE WARRANTIES OF MERCHANTABILITY, FITNESS
// FOR A PARTICULAR PURPOSE AND NONINFRINGEMENT. IN NO EVENT SHALL THE AUTHORS OR
// COPYRIGHT HOLDERS BE LIABLE FOR ANY CLAIM, DAMAGES OR OTHER LIABILITY, WHETHER
// IN AN ACTION OF CONTRACT, TORT OR OTHERWISE, ARISING FROM, OUT OF OR IN
// CONNECTION WITH THE SOFTWARE OR THE USE OR OTHER DEALINGS IN THE SOFTWARE.
///////////////////////////////////////////////////////////////////////////////////

"use strict";

var TEXTURE_FORMAT_DEFAULTS = require("./texture-format-defaults");
var Texture = require("./texture");

/**
    Storage for vertex data.

    @class
    @prop {WebGLRenderingContext} gl The WebGL context.
    @prop {WebGLFramebuffer} framebuffer Handle to the framebuffer.
    @prop {number} width The width of the framebuffer.
    @prop {number} height The height of the framebuffer.
    @prop {Array} colorTextures Array of color texture targets.
    @prop {number} numColorTargets Number of color texture targets.
    @prop {Texture} depthTexture Depth texture target.
    @prop {Array} colorAttachments Array of color attachment enums.
    @prop {Object} appState Tracked GL state.
*/
function Framebuffer(gl, appState, width, height) {
    this.gl = gl;
    this.framebuffer = gl.createFramebuffer();
    this.appState = appState;

    if (width && height) {
        this.width = width;
        this.height = height;
    } else {
        this.width = gl.drawingBufferWidth;
        this.height = gl.drawingBufferHeight;
    }

    this.numColorTargets = 0;

    this.colorTextures = [];
    this.colorAttachments = [];
    this.depthTexture = null;
}

/**
    Add a color target to this framebuffer.

    @method
    @param {number} [index=0] Color attachment index.
    @param {Object} [options] Texture options.
    @param {GLEnum} [options.type=UNSIGNED_BYTE] Type of data stored in the texture.
    @param {GLEnum} [options.format=RGBA] Texture data format.
    @param {GLEnum} [options.internalFormat=RGBA] Texture data internal format.
    @param {boolean} [options.flipY=true] Whether th y-axis be flipped when reading the texture.
    @param {GLEnum} [options.minFilter=NEAREST] Minification filter.
    @param {GLEnum} [options.magFilter=NEAREST] Magnification filter.
    @param {GLEnum} [options.wrapS=CLAMP_TO_EDGE] Horizontal wrap mode.
    @param {GLEnum} [options.wrapT=CLAMP_TO_EDGE] Vertical wrap mode.
    @param {GLEnum} [options.compareMode=NONE] Comparison mode.
    @param {GLEnum} [options.compareFunc=LEQUAL] Comparison function.
    @param {GLEnum} [options.baseLevel] Base mipmap level.
    @param {GLEnum} [options.maxLevel] Maximum mipmap level.
    @param {GLEnum} [options.minLOD] Mimimum level of detail.
    @param {GLEnum} [options.maxLOD] Maximum level of detail.
    @param {boolean} [options.generateMipmaps=false] Should mipmaps be generated.
*/
Framebuffer.prototype.colorTarget = function(index, options) {
    index = index || 0;
    options = options || {};
    options.type = options.type || this.gl.UNSIGNED_BYTE;
    options.format = options.format || this.gl.RGBA;
    options.internalFormat = options.internalFormat || TEXTURE_FORMAT_DEFAULTS[options.type][options.format];
    options.minFilter = options.minFilter || this.gl.NEAREST;
    options.magFilter = options.magFilter || this.gl.NEAREST;
    options.wrapS = options.wrapS || this.gl.CLAMP_TO_EDGE;
    options.wrapT = options.wrapT || this.gl.CLAMP_TO_EDGE;
    options.generateMipmaps = options.generateMipmaps === undefined ? false : options.generateMipmaps;

    this.colorAttachments[index] = this.gl.COLOR_ATTACHMENT0 + index;

    var currentFramebuffer = this.bindAndCaptureState();

    this.colorTextures[index] = new Texture(
        this.gl,
        this.appState,
        this.gl.TEXTURE_2D,
        null,
        this.width,
        this.height,
        null,
        false,
        options
    );

    this.gl.framebufferTexture2D(this.gl.FRAMEBUFFER, this.colorAttachments[index], this.gl.TEXTURE_2D, this.colorTextures[index].texture, 0);
    this.gl.drawBuffers(this.colorAttachments);
    this.numColorTargets++;

    this.restoreState(currentFramebuffer);

    return this;
};

/**
    Add a depth target to this framebuffer.

    @method
    @param {Object} [options] Texture options.
    @param {GLEnum} [options.type=UNSIGNED_BYTE] Type of data stored in the texture.
    @param {GLEnum} [options.format=RGBA] Texture data format.
    @param {GLEnum} [options.internalFormat=RGBA] Texture data internal format.
    @param {boolean} [options.flipY=true] Whether th y-axis be flipped when reading the texture.
    @param {GLEnum} [options.minFilter=NEAREST] Minification filter.
    @param {GLEnum} [options.magFilter=NEAREST] Magnification filter.
    @param {GLEnum} [options.wrapS=CLAMP_TO_EDGE] Horizontal wrap mode.
    @param {GLEnum} [options.wrapT=CLAMP_TO_EDGE] Vertical wrap mode.
    @param {GLEnum} [options.compareMode=NONE] Comparison mode.
    @param {GLEnum} [options.compareFunc=LEQUAL] Comparison function.
    @param {GLEnum} [options.baseLevel] Base mipmap level.
    @param {GLEnum} [options.maxLevel] Maximum mipmap level.
    @param {GLEnum} [options.minLOD] Mimimum level of detail.
    @param {GLEnum} [options.maxLOD] Maximum level of detail.
    @param {boolean} [options.generateMipmaps=false] Should mipmaps be generated.
*/
Framebuffer.prototype.depthTarget = function(options) {
    options = options || {};
    options.format = this.gl.DEPTH_COMPONENT;
    options.type = options.type || this.gl.UNSIGNED_SHORT;
    options.internalFormat = options.internalFormat || TEXTURE_FORMAT_DEFAULTS[options.type][options.format];
    options.minFilter = options.minFilter || this.gl.NEAREST;
    options.magFilter = options.magFilter || this.gl.NEAREST;
    options.wrapS = options.wrapS || this.gl.CLAMP_TO_EDGE;
    options.wrapT = options.wrapT || this.gl.CLAMP_TO_EDGE;
    options.generateMipmaps = options.generateMipmaps === undefined ? false : options.generateMipmaps;

    var currentFramebuffer = this.bindAndCaptureState();

    this.depthTexture = new Texture(
        this.gl,
        this.appState,
        this.gl.TEXTURE_2D,
        null,
        this.width,
        this.height,
        null,
        false,
        options
    );

    this.gl.framebufferTexture2D(this.gl.DRAW_FRAMEBUFFER, this.gl.DEPTH_ATTACHMENT, this.gl.TEXTURE_2D, this.depthTexture.texture, 0);

    this.restoreState(currentFramebuffer);

    return this;
};

/**
    Bind a new texture as a color target.

    @method
    @param {number} index Color attachment to bind the texture to.
    @param {Texture} texture New texture to bind.
*/
Framebuffer.prototype.replaceTexture = function(index, texture) {
    this.colorTextures[index] = texture;

    var currentFramebuffer = this.bindAndCaptureState();
    this.gl.framebufferTexture2D(this.gl.DRAW_FRAMEBUFFER, this.colorAttachments[index], this.gl.TEXTURE_2D, this.colorTextures[index].texture, 0);
    this.restoreState(currentFramebuffer);

    return this;
};

/**
    Resize framebuffer to current default drawing buffer
    size. Should be called after calls to App.resize().

    @method
    @param {number} [width=app.width] New width of the framebuffer.
    @param {number} [height=app.height] New height of the framebuffer.
*/
Framebuffer.prototype.resize = function(width, height) {

    if (width && height) {
        this.width = width;
        this.height = height;
    } else {
        this.width = this.gl.drawingBufferWidth;
        this.height = this.gl.drawingBufferHeight;
    }

    var currentFramebuffer = this.bindAndCaptureState();

    for (var i = 0; i < this.numColorTargets; ++i) {
        this.colorTextures[i].resize(this.width, this.height);
        this.gl.framebufferTexture2D(this.gl.DRAW_FRAMEBUFFER, this.colorAttachments[i], this.gl.TEXTURE_2D, this.colorTextures[i].texture, 0);
    }

    if (this.depthTexture) {
        this.depthTexture.resize(this.width, this.height);
        this.gl.framebufferTexture2D(this.gl.DRAW_FRAMEBUFFER, this.gl.DEPTH_ATTACHMENT, this.gl.TEXTURE_2D, this.depthTexture.texture, 0);
    }

    this.restoreState(currentFramebuffer);

    return this;
};

/**
    Delete this framebuffer. NOTE: will delete any currently
    attached textures.

    @method
*/
Framebuffer.prototype.delete = function() {
    for (var i = 0; i < this.numColorTargets; ++i) {
        this.colorTextures[i].delete();
    }

    if (this.depthTexture) {
        this.depthTexture.delete();
    }

    if (this.framebuffer) {
        this.gl.deleteFramebuffer(this.framebuffer);
        this.framebuffer = null;
    }
};

// Bind as the draw framebuffer
Framebuffer.prototype.bindForDraw = function() {
    if (this.appState.drawFramebuffer !== this) {
        this.gl.bindFramebuffer(this.gl.DRAW_FRAMEBUFFER, this.framebuffer);
        this.appState.drawFramebuffer = this;
    }
};

// Bind as the read framebuffer
Framebuffer.prototype.bindForRead = function() {
    if (this.appState.readFramebuffer !== this) {
        this.gl.bindFramebuffer(this.gl.READ_FRAMEBUFFER, this.framebuffer);
        this.appState.readFramebuffer = this;
    }
};

// Bind for a framebuffer state update.
// Capture current binding so we can restore it later.
Framebuffer.prototype.bindAndCaptureState = function() {
    var currentFramebuffer = this.appState.drawFramebuffer;

    if (currentFramebuffer !== this) {
        this.gl.bindFramebuffer(this.gl.DRAW_FRAMEBUFFER, this.framebuffer);
    }

    return currentFramebuffer;
};

// Bind restore previous binding after state update
Framebuffer.prototype.restoreState = function(framebuffer) {
    if (framebuffer !== this) {
        this.gl.bindFramebuffer(this.gl.DRAW_FRAMEBUFFER, framebuffer ? framebuffer.framebuffer : null);
    }
};

module.exports = Framebuffer;

},{"./texture":11,"./texture-format-defaults":10}],6:[function(require,module,exports){
(function (global){
///////////////////////////////////////////////////////////////////////////////////
// The MIT License (MIT)
//
// Copyright (c) 2017 Tarek Sherif
//
// Permission is hereby granted, free of charge, to any person obtaining a copy of
// this software and associated documentation files (the "Software"), to deal in
// the Software without restriction, including without limitation the rights to
// use, copy, modify, merge, publish, distribute, sublicense, and/or sell copies of
// the Software, and to permit persons to whom the Software is furnished to do so,
// subject to the following conditions:
//
// The above copyright notice and this permission notice shall be included in all
// copies or substantial portions of the Software.
//
// THE SOFTWARE IS PROVIDED "AS IS", WITHOUT WARRANTY OF ANY KIND, EXPRESS OR
// IMPLIED, INCLUDING BUT NOT LIMITED TO THE WARRANTIES OF MERCHANTABILITY, FITNESS
// FOR A PARTICULAR PURPOSE AND NONINFRINGEMENT. IN NO EVENT SHALL THE AUTHORS OR
// COPYRIGHT HOLDERS BE LIABLE FOR ANY CLAIM, DAMAGES OR OTHER LIABILITY, WHETHER
// IN AN ACTION OF CONTRACT, TORT OR OTHERWISE, ARISING FROM, OUT OF OR IN
// CONNECTION WITH THE SOFTWARE OR THE USE OR OTHER DEALINGS IN THE SOFTWARE.
///////////////////////////////////////////////////////////////////////////////////

"use strict";

var App = require("./app");

/**
    Global PicoGL module. For convenience, all WebGL enums are stored
    as properties of PicoGL (e.g. PicoGL.FLOAT, PicoGL.ONE_MINUS_SRC_ALPHA).

    @namespace PicoGL
*/
var PicoGL = global.PicoGL = require("./constants");    
PicoGL.version = "0.6.7";

/**
    Create a PicoGL app. The app is the primary entry point to PicoGL. It stores
    the canvas, the WebGL context and all WebGL state.

    @function PicoGL.createApp
    @param {DOMElement} canvas The canvas on which to create the WebGL context.
    @param {Object} [contextAttributes] Context attributes to pass when calling getContext().
*/
PicoGL.createApp = function(canvas, contextAttributes) {
    return new App(canvas, contextAttributes);
};

module.exports = PicoGL;

}).call(this,typeof global !== "undefined" ? global : typeof self !== "undefined" ? self : typeof window !== "undefined" ? window : {})
},{"./app":1,"./constants":2}],7:[function(require,module,exports){
///////////////////////////////////////////////////////////////////////////////////
// The MIT License (MIT)
//
// Copyright (c) 2017 Tarek Sherif
//
// Permission is hereby granted, free of charge, to any person obtaining a copy of
// this software and associated documentation files (the "Software"), to deal in
// the Software without restriction, including without limitation the rights to
// use, copy, modify, merge, publish, distribute, sublicense, and/or sell copies of
// the Software, and to permit persons to whom the Software is furnished to do so,
// subject to the following conditions:
//
// The above copyright notice and this permission notice shall be included in all
// copies or substantial portions of the Software.
//
// THE SOFTWARE IS PROVIDED "AS IS", WITHOUT WARRANTY OF ANY KIND, EXPRESS OR
// IMPLIED, INCLUDING BUT NOT LIMITED TO THE WARRANTIES OF MERCHANTABILITY, FITNESS
// FOR A PARTICULAR PURPOSE AND NONINFRINGEMENT. IN NO EVENT SHALL THE AUTHORS OR
// COPYRIGHT HOLDERS BE LIABLE FOR ANY CLAIM, DAMAGES OR OTHER LIABILITY, WHETHER
// IN AN ACTION OF CONTRACT, TORT OR OTHERWISE, ARISING FROM, OUT OF OR IN
// CONNECTION WITH THE SOFTWARE OR THE USE OR OTHER DEALINGS IN THE SOFTWARE.
///////////////////////////////////////////////////////////////////////////////////

"use strict";

var CONSTANTS = require("./constants");
var Shader   = require("./shader");
var Uniforms = require("./uniforms");

/**
    WebGL program consisting of compiled and linked vertex and fragment
    shaders.

    @class
    @prop {WebGLRenderingContext} gl The WebGL context.
    @prop {WebGLProgram} program The WebGL program.
    @prop {boolean} transformFeedback Whether this program is set up for transform feedback.
    @prop {Object} uniforms Map of uniform names to handles.
    @prop {Object} uniformBlocks Map of uniform block names to handles.
    @prop {Object} appState Tracked GL state.
*/
function Program(gl, appState, vsSource, fsSource, xformFeebackVars) {
    var i;

    var vShader, fShader;

    var ownVertexShader = false;
    var ownFragmentShader = false;
    if (typeof vsSource === "string") {
        vShader = new Shader(gl, gl.VERTEX_SHADER, vsSource);
        ownVertexShader = true;
    } else {
        vShader = vsSource;
    }

    if (typeof fsSource === "string") {
        fShader = new Shader(gl, gl.FRAGMENT_SHADER, fsSource);
        ownFragmentShader = true;
    } else {
        fShader = fsSource;
    }

    var program = gl.createProgram();
    gl.attachShader(program, vShader.shader);
    gl.attachShader(program, fShader.shader);
    if (xformFeebackVars) {
        gl.transformFeedbackVaryings(program, xformFeebackVars, gl.SEPARATE_ATTRIBS);
    }
    gl.linkProgram(program);

    if (!gl.getProgramParameter(program, gl.LINK_STATUS)) {
        console.error(gl.getProgramInfoLog(program));
    }

    if (ownVertexShader) {
        vShader.delete();
    }

    if (ownFragmentShader) {
        fShader.delete();
    }

    this.gl = gl;
    this.program = program;
    this.appState = appState;
    this.transformFeedback = !!xformFeebackVars;
    this.uniforms = {};
    this.uniformBlocks = {};
    this.uniformBlockBindings = {};
    this.samplers = {};
    /////////////////////////////////////////////////////////////////////////////////
    // TODO(Tarek):
    // Workaround for https://bugs.chromium.org/p/chromium/issues/detail?id=722288
    // Start at unit 0 when that's fixed
    /////////////////////////////////////////////////////////////////////////////////
    this.samplerCount = 1;

    gl.useProgram(program);

    var numUniforms = gl.getProgramParameter(program, gl.ACTIVE_UNIFORMS);

    for (i = 0; i < numUniforms; ++i) {
        var uniformInfo = gl.getActiveUniform(program, i);
        var uniformHandle = gl.getUniformLocation(this.program, uniformInfo.name);
        var UniformClass = null;
        var type = uniformInfo.type;
        var numElements = uniformInfo.size;

        switch (type) {
            case CONSTANTS.SAMPLER_2D:
            case CONSTANTS.INT_SAMPLER_2D:
            case CONSTANTS.UNSIGNED_INT_SAMPLER_2D:
            case CONSTANTS.SAMPLER_2D_SHADOW:
            case CONSTANTS.SAMPLER_2D_ARRAY:
            case CONSTANTS.INT_SAMPLER_2D_ARRAY:
            case CONSTANTS.UNSIGNED_INT_SAMPLER_2D_ARRAY:
            case CONSTANTS.SAMPLER_2D_ARRAY_SHADOW:
            case CONSTANTS.SAMPLER_CUBE:
            case CONSTANTS.INT_SAMPLER_CUBE:
            case CONSTANTS.UNSIGNED_INT_SAMPLER_CUBE:
            case CONSTANTS.SAMPLER_CUBE_SHADOW:
            case CONSTANTS.SAMPLER_3D:
            case CONSTANTS.INT_SAMPLER_3D:
            case CONSTANTS.UNSIGNED_INT_SAMPLER_3D:
                var textureUnit = this.samplerCount++;
                this.samplers[uniformInfo.name] = textureUnit;
                this.gl.uniform1i(uniformHandle, textureUnit);
                break;
            case CONSTANTS.INT:
            case CONSTANTS.UNSIGNED_INT:
            case CONSTANTS.FLOAT:
                UniformClass = numElements > 1 ? Uniforms.MultiNumericUniform : Uniforms.SingleComponentUniform;
                break;
            case CONSTANTS.BOOL:
                UniformClass = numElements > 1 ? Uniforms.MultiBoolUniform : Uniforms.SingleComponentUniform;
                break;
            case CONSTANTS.FLOAT_VEC2:
            case CONSTANTS.INT_VEC2:
            case CONSTANTS.UNSIGNED_INT_VEC2:
            case CONSTANTS.FLOAT_VEC3:
            case CONSTANTS.INT_VEC3:
            case CONSTANTS.UNSIGNED_INT_VEC3:
            case CONSTANTS.FLOAT_VEC4:
            case CONSTANTS.INT_VEC4:
            case CONSTANTS.UNSIGNED_INT_VEC4:
                UniformClass = Uniforms.MultiNumericUniform;
                break;
            case CONSTANTS.BOOL_VEC2:
            case CONSTANTS.BOOL_VEC3:
            case CONSTANTS.BOOL_VEC4:
                UniformClass = Uniforms.MultiBoolUniform;
                break;
            case CONSTANTS.FLOAT_MAT2:
            case CONSTANTS.FLOAT_MAT3:
            case CONSTANTS.FLOAT_MAT4:
            case CONSTANTS.FLOAT_MAT2x3:
            case CONSTANTS.FLOAT_MAT2x4:
            case CONSTANTS.FLOAT_MAT3x2:
            case CONSTANTS.FLOAT_MAT3x4:
            case CONSTANTS.FLOAT_MAT4x2:
            case CONSTANTS.FLOAT_MAT4x3:
                UniformClass = Uniforms.MatrixUniform;
                break;
            default:
                console.error("Unrecognized type for uniform ", uniformInfo.name);
                break;
        }

        if (UniformClass) {
            this.uniforms[uniformInfo.name] = new UniformClass(gl, uniformHandle, type, numElements);
        }
    }

    var numUniformBlocks = gl.getProgramParameter(program, gl.ACTIVE_UNIFORM_BLOCKS);

    for (i = 0; i < numUniformBlocks; ++i) {
        var blockName = gl.getActiveUniformBlockName(this.program, i);
        var blockIndex = gl.getUniformBlockIndex(this.program, blockName);

        this.uniformBlocks[blockName] = blockIndex;
    }

    gl.useProgram(null);
}

/**
    Delete this program.

    @method
*/
Program.prototype.delete = function() {
    if (this.program) {
        this.gl.deleteProgram(this.program);
        this.program = null;
    }
};

// Set the value of a uniform.
Program.prototype.uniform = function(name, value) {
    this.uniforms[name].set(value);
};

// Bind a uniform block to a uniform buffer base.
Program.prototype.uniformBlock = function(name, base) {
    if (this.uniformBlockBindings[name] !== base) {
        this.gl.uniformBlockBinding(this.program, this.uniformBlocks[name], base);
        this.uniformBlockBindings[name] = base;
    }
};

// Use this program.
Program.prototype.bind = function() {
    if (this.appState.program !== this) {
        this.gl.useProgram(this.program);
        this.appState.program = this;
    }
};

module.exports = Program;

},{"./constants":2,"./shader":9,"./uniforms":15}],8:[function(require,module,exports){
///////////////////////////////////////////////////////////////////////////////////
// The MIT License (MIT)
//
// Copyright (c) 2017 Tarek Sherif
//
// Permission is hereby granted, free of charge, to any person obtaining a copy of
// this software and associated documentation files (the "Software"), to deal in
// the Software without restriction, including without limitation the rights to
// use, copy, modify, merge, publish, distribute, sublicense, and/or sell copies of
// the Software, and to permit persons to whom the Software is furnished to do so,
// subject to the following conditions:
//
// The above copyright notice and this permission notice shall be included in all
// copies or substantial portions of the Software.
//
// THE SOFTWARE IS PROVIDED "AS IS", WITHOUT WARRANTY OF ANY KIND, EXPRESS OR
// IMPLIED, INCLUDING BUT NOT LIMITED TO THE WARRANTIES OF MERCHANTABILITY, FITNESS
// FOR A PARTICULAR PURPOSE AND NONINFRINGEMENT. IN NO EVENT SHALL THE AUTHORS OR
// COPYRIGHT HOLDERS BE LIABLE FOR ANY CLAIM, DAMAGES OR OTHER LIABILITY, WHETHER
// IN AN ACTION OF CONTRACT, TORT OR OTHERWISE, ARISING FROM, OUT OF OR IN
// CONNECTION WITH THE SOFTWARE OR THE USE OR OTHER DEALINGS IN THE SOFTWARE.
///////////////////////////////////////////////////////////////////////////////////

"use strict";

/**
    Generic query object.

    @class
    @prop {WebGLRenderingContext} gl The WebGL context.
    @prop {WebGLQuery} query Query object.
    @prop {GLEnum} target The type of information being queried.
    @prop {boolean} active Whether or not a query is currently in progress.
    @prop {Any} result The result of the query (only available after a call to ready() returns true). 
*/
function Query(gl, target) {
    this.gl = gl;
    this.query = gl.createQuery();
    this.target = target;
    this.active = false;
    this.result = null;
}

/**
    Begin a query.

    @method
*/
Query.prototype.begin = function() {
    if (!this.active) {
        this.gl.beginQuery(this.target, this.query);
        this.result = null;
    }    
};

/**
    End a query.

    @method
*/
Query.prototype.end = function() {
    if (!this.active) {
        this.gl.endQuery(this.target);
        this.active = true;
    }
};

/**
    Check if query result is available.

    @method
*/
Query.prototype.ready = function() {
    if (this.active && this.gl.getQueryParameter(this.query, this.gl.QUERY_RESULT_AVAILABLE)) {
        this.active = false;
        this.result = this.gl.getQueryParameter(this.query, this.gl.QUERY_RESULT);
        return true;
    }

    return false;
};

module.exports = Query;

},{}],9:[function(require,module,exports){
///////////////////////////////////////////////////////////////////////////////////
// The MIT License (MIT)
//
// Copyright (c) 2017 Tarek Sherif
//
// Permission is hereby granted, free of charge, to any person obtaining a copy of
// this software and associated documentation files (the "Software"), to deal in
// the Software without restriction, including without limitation the rights to
// use, copy, modify, merge, publish, distribute, sublicense, and/or sell copies of
// the Software, and to permit persons to whom the Software is furnished to do so,
// subject to the following conditions:
//
// The above copyright notice and this permission notice shall be included in all
// copies or substantial portions of the Software.
//
// THE SOFTWARE IS PROVIDED "AS IS", WITHOUT WARRANTY OF ANY KIND, EXPRESS OR
// IMPLIED, INCLUDING BUT NOT LIMITED TO THE WARRANTIES OF MERCHANTABILITY, FITNESS
// FOR A PARTICULAR PURPOSE AND NONINFRINGEMENT. IN NO EVENT SHALL THE AUTHORS OR
// COPYRIGHT HOLDERS BE LIABLE FOR ANY CLAIM, DAMAGES OR OTHER LIABILITY, WHETHER
// IN AN ACTION OF CONTRACT, TORT OR OTHERWISE, ARISING FROM, OUT OF OR IN
// CONNECTION WITH THE SOFTWARE OR THE USE OR OTHER DEALINGS IN THE SOFTWARE.
///////////////////////////////////////////////////////////////////////////////////

"use strict";

/**
    WebGL shader.

    @class
    @prop {WebGLRenderingContext} gl The WebGL context.
    @prop {WebGLShader} shader The shader.
*/
function Shader(gl, type, source) {
    this.gl = gl;
    this.shader = gl.createShader(type);
    gl.shaderSource(this.shader, source);
    gl.compileShader(this.shader);

    if (!gl.getShaderParameter(this.shader, gl.COMPILE_STATUS)) {
        var i, lines;

        console.error(gl.getShaderInfoLog(this.shader));
        lines = source.split("\n");
        for (i = 0; i < lines.length; ++i) {
            console.error((i + 1) + ":", lines[i]);
        }
    }
}

/**
    Delete this shader.

    @method
*/
Shader.prototype.delete = function() {
    if (this.shader) {
        this.gl.deleteShader(this.shader);
        this.shader = null;
    }
};

module.exports = Shader;

},{}],10:[function(require,module,exports){
// Copyright (c) 2017 Tarek Sherif
//
// Permission is hereby granted, free of charge, to any person obtaining a copy of
// this software and associated documentation files (the "Software"), to deal in
// the Software without restriction, including without limitation the rights to
// use, copy, modify, merge, publish, distribute, sublicense, and/or sell copies of
// the Software, and to permit persons to whom the Software is furnished to do so,
// subject to the following conditions:
//
// The above copyright notice and this permission notice shall be included in all
// copies or substantial portions of the Software.
//
// THE SOFTWARE IS PROVIDED "AS IS", WITHOUT WARRANTY OF ANY KIND, EXPRESS OR
// IMPLIED, INCLUDING BUT NOT LIMITED TO THE WARRANTIES OF MERCHANTABILITY, FITNESS
// FOR A PARTICULAR PURPOSE AND NONINFRINGEMENT. IN NO EVENT SHALL THE AUTHORS OR
// COPYRIGHT HOLDERS BE LIABLE FOR ANY CLAIM, DAMAGES OR OTHER LIABILITY, WHETHER
// IN AN ACTION OF CONTRACT, TORT OR OTHERWISE, ARISING FROM, OUT OF OR IN
// CONNECTION WITH THE SOFTWARE OR THE USE OR OTHER DEALINGS IN THE SOFTWARE.
///////////////////////////////////////////////////////////////////////////////////

"use strict";

var CONSTANTS = require("./constants");

var TEXTURE_FORMAT_DEFAULTS = {};
var UNSIGNED_BYTE = TEXTURE_FORMAT_DEFAULTS[CONSTANTS.UNSIGNED_BYTE] = {};
UNSIGNED_BYTE[CONSTANTS.RED] = CONSTANTS.R8;
UNSIGNED_BYTE[CONSTANTS.RG] = CONSTANTS.RG8;
UNSIGNED_BYTE[CONSTANTS.RGB] = CONSTANTS.RGB8;
UNSIGNED_BYTE[CONSTANTS.RGBA] = CONSTANTS.RGBA8;

var UNSIGNED_SHORT = TEXTURE_FORMAT_DEFAULTS[CONSTANTS.UNSIGNED_SHORT] = {};
UNSIGNED_SHORT[CONSTANTS.DEPTH_COMPONENT] = CONSTANTS.DEPTH_COMPONENT16;

var FLOAT = TEXTURE_FORMAT_DEFAULTS[CONSTANTS.FLOAT] = {};
FLOAT[CONSTANTS.RED] = CONSTANTS.R16F;
FLOAT[CONSTANTS.RG] = CONSTANTS.RG16F;
FLOAT[CONSTANTS.RGB] = CONSTANTS.RGB16F;
FLOAT[CONSTANTS.RGBA] = CONSTANTS.RGBA16F;
FLOAT[CONSTANTS.DEPTH_COMPONENT] = CONSTANTS.DEPTH_COMPONENT32F;

module.exports = TEXTURE_FORMAT_DEFAULTS;

},{"./constants":2}],11:[function(require,module,exports){
///////////////////////////////////////////////////////////////////////////////////
// The MIT License (MIT)
//
// Copyright (c) 2017 Tarek Sherif
//
// Permission is hereby granted, free of charge, to any person obtaining a copy of
// this software and associated documentation files (the "Software"), to deal in
// the Software without restriction, including without limitation the rights to
// use, copy, modify, merge, publish, distribute, sublicense, and/or sell copies of
// the Software, and to permit persons to whom the Software is furnished to do so,
// subject to the following conditions:
//
// The above copyright notice and this permission notice shall be included in all
// copies or substantial portions of the Software.
//
// THE SOFTWARE IS PROVIDED "AS IS", WITHOUT WARRANTY OF ANY KIND, EXPRESS OR
// IMPLIED, INCLUDING BUT NOT LIMITED TO THE WARRANTIES OF MERCHANTABILITY, FITNESS
// FOR A PARTICULAR PURPOSE AND NONINFRINGEMENT. IN NO EVENT SHALL THE AUTHORS OR
// COPYRIGHT HOLDERS BE LIABLE FOR ANY CLAIM, DAMAGES OR OTHER LIABILITY, WHETHER
// IN AN ACTION OF CONTRACT, TORT OR OTHERWISE, ARISING FROM, OUT OF OR IN
// CONNECTION WITH THE SOFTWARE OR THE USE OR OTHER DEALINGS IN THE SOFTWARE.
///////////////////////////////////////////////////////////////////////////////////

"use strict";

var CONSTANTS = require("./constants");
var TEXTURE_FORMAT_DEFAULTS = require("./texture-format-defaults");
var DUMMY_ARRAY = new Array(1);

/**
    General-purpose texture.

    @class
    @prop {WebGLRenderingContext} gl The WebGL context.
    @prop {WebGLTexture} texture Handle to the texture.
    @prop {WebGLSamler} sampler Sampler object.
    @prop {GLEnum} binding Binding point for the texture.
    @prop {GLEnum} type Type of data stored in the texture.
    @prop {GLEnum} format Layout of texture data.
    @prop {GLEnum} internalFormat Internal arrangement of the texture data.
    @prop {Number} currentUnit The current texture unit this texture is bound to.
    @prop {boolean} is3D Whether this texture contains 3D data.
    @prop {Object} appState Tracked GL state.
*/
function Texture(gl, appState, binding, image, width, height, depth, is3D, options) {
    width = width || image.width;
    height = height || image.height;
    options = options || CONSTANTS.DUMMY_OBJECT;

    this.gl = gl;
    this.binding = binding;
    this.texture = null;
    this.width = -1;
    this.height = -1;
    this.depth = -1;
    this.format = options.format !== undefined ? options.format : gl.RGBA;
    this.type = options.type !== undefined ? options.type : gl.UNSIGNED_BYTE;
    this.internalFormat = options.internalFormat !== undefined ? options.internalFormat : TEXTURE_FORMAT_DEFAULTS[this.type][this.format];
    this.is3D = is3D;
    this.compressed = !!options.compressed;
    this.appState = appState;

    // -1 indicates unbound
    this.currentUnit = -1;

    // Sampler parameters
    var minFilter = options.minFilter !== undefined ? options.minFilter : gl.LINEAR_MIPMAP_NEAREST;
    var magFilter = options.magFilter !== undefined ? options.magFilter : gl.LINEAR;
    var wrapS = options.wrapS !== undefined ? options.wrapS : gl.REPEAT;
    var wrapT = options.wrapT !== undefined ? options.wrapT : gl.REPEAT;
    var wrapR = options.wrapR !== undefined ? options.wrapR : gl.REPEAT;
    var compareMode = options.compareMode !== undefined ? options.compareMode : gl.NONE;
    var compareFunc = options.compareFunc !== undefined ? options.compareFunc : gl.LEQUAL;
    var minLOD = options.minLOD !== undefined ? options.minLOD : null;
    var maxLOD = options.maxLOD !== undefined ? options.maxLOD : null;

    this.sampler = gl.createSampler();
    gl.samplerParameteri(this.sampler, gl.TEXTURE_MIN_FILTER, minFilter);
    gl.samplerParameteri(this.sampler, gl.TEXTURE_MAG_FILTER, magFilter);
    gl.samplerParameteri(this.sampler, gl.TEXTURE_WRAP_S, wrapS);
    gl.samplerParameteri(this.sampler, gl.TEXTURE_WRAP_T, wrapT);
    gl.samplerParameteri(this.sampler, gl.TEXTURE_WRAP_R, wrapR);
    gl.samplerParameteri(this.sampler, gl.TEXTURE_COMPARE_FUNC, compareFunc);
    gl.samplerParameteri(this.sampler, gl.TEXTURE_COMPARE_MODE, compareMode);
    if (minLOD !== null) {
        gl.samplerParameterf(this.sampler, gl.TEXTURE_MIN_LOD, minLOD);
    }
    if (maxLOD !== null) {
        gl.samplerParameterf(this.sampler, gl.TEXTURE_MAX_LOD, maxLOD);
    }

    // Texture parameters
    this.flipY = options.flipY !== undefined ? options.flipY : false;
    this.baseLevel = options.baseLevel !== undefined ? options.baseLevel : null;
    this.maxLevel = options.maxLevel !== undefined ? options.maxLevel : null;
    this.generateMipmaps = options.generateMipmaps !== false &&
                        (minFilter === gl.LINEAR_MIPMAP_NEAREST || minFilter === gl.LINEAR_MIPMAP_LINEAR);

    this.resize(width, height, depth);

    if (image) {
        this.data(image);
    }
}

/**
    Re-allocate texture storage.

    @method
    @param {number} width Image width.
    @param {number} height Image height.
    @param {number} [depth] Image depth or number of images. Required when passing 3D or texture array data.
*/
Texture.prototype.resize = function(width, height, depth) {
    depth = depth || 0;

    if (width === this.width && height === this.height && depth === this.depth) {
        return; 
    }

    this.gl.deleteTexture(this.texture);
    if (this.currentUnit !== -1) {
        this.appState.textures[this.currentUnit] = null;
    }

    this.texture = this.gl.createTexture();
    this.bind(Math.max(this.currentUnit, 1));

    this.width = width;
    this.height = height;
    this.depth = depth;

    this.gl.pixelStorei(this.gl.UNPACK_FLIP_Y_WEBGL, this.flipY);

    if (this.baseLevel !== null) {
        this.gl.texParameteri(this.binding, this.gl.TEXTURE_BASE_LEVEL, this.baseLevel);
    }

    if (this.maxLevel !== null) {
        this.gl.texParameteri(this.binding, this.gl.TEXTURE_MAX_LEVEL, this.maxLevel);
    }

    var levels;
    if (this.is3D) {
        if (this.generateMipmaps) {
            levels = Math.floor(Math.log2(Math.max(Math.max(this.width, this.height), this.depth))) + 1;
        } else {
            levels = 1;
        }
        this.gl.texStorage3D(this.binding, levels, this.internalFormat, this.width, this.height, this.depth);
    } else {
        if (this.generateMipmaps) {
            levels = Math.floor(Math.log2(Math.max(this.width, this.height))) + 1;
        } else {
            levels = 1;
        }
        this.gl.texStorage2D(this.binding, levels, this.internalFormat, this.width, this.height);
    }
};

/**
    Set the image data for the texture. NOTE: the data must fit
    the currently-allocated storage!

    @method
    @param {ImageElement|ArrayBufferView|Array} data Image data. If an array is passed, it will be 
        used to set mip map levels.
*/
Texture.prototype.data = function(data) {
    if (!Array.isArray(data)) {
        DUMMY_ARRAY[0] = data;
        data = DUMMY_ARRAY;
    }

    var numLevels = data.length;
    var width = this.width;
    var height = this.height;
    var depth = this.depth;
    var i;

    this.bind(Math.max(this.currentUnit, 0));

    if (this.compressed) {
        if (this.is3D) {
            for (i = 0; i < numLevels; ++i) {
                this.gl.compressedTexSubImage3D(this.binding, i, 0, 0, 0, width, height, depth, this.format, data[i]);
                width = Math.max(width >> 1, 1);
                height = Math.max(height >> 1, 1);
                depth = Math.max(depth >> 1, 1);
            }
        } else {
            for (i = 0; i < numLevels; ++i) {
                this.gl.compressedTexSubImage2D(this.binding, i, 0, 0, width, height, this.format, data[i]);
                width = Math.max(width >> 1, 1);
                height = Math.max(height >> 1, 1);
            }
        }
    } else if (this.is3D) {
        for (i = 0; i < numLevels; ++i) {
            this.gl.texSubImage3D(this.binding, i, 0, 0, 0, width, height, depth, this.format, this.type, data[i]);
            width = Math.max(width >> 1, 1);
            height = Math.max(height >> 1, 1);
            depth = Math.max(depth >> 1, 1);
        }
    } else {
        for (i = 0; i < numLevels; ++i) {
            this.gl.texSubImage2D(this.binding, i, 0, 0, width, height, this.format, this.type, data[i]);
            width = Math.max(width >> 1, 1);
            height = Math.max(height >> 1, 1);
        }
    }

    if (numLevels === 1 && this.generateMipmaps) {
        this.gl.generateMipmap(this.binding);
    }

    return this;
};

/**
    Delete this texture.

    @method
*/
Texture.prototype.delete = function() {
    if (this.texture) {
        this.gl.deleteTexture(this.texture);
        this.gl.deleteSampler(this.sampler);
        this.texture = null;
        this.sampler = null;
        this.appState.textures[this.currentUnit] = null;
        this.currentUnit = -1;
    }
};

// Bind this texture to a texture unit.
Texture.prototype.bind = function(unit) {
    var currentTexture = this.appState.textures[unit];
    
    if (currentTexture !== this) {
        if (currentTexture) {
            currentTexture.currentUnit = -1;
        }

        if (this.currentUnit !== -1) {
            this.appState.textures[this.currentUnit] = null;
        }

        this.gl.activeTexture(this.gl.TEXTURE0 + unit);
        this.gl.bindTexture(this.binding, this.texture);
        this.gl.bindSampler(unit, this.sampler);

        this.appState.textures[unit] = this;
        this.currentUnit = unit;
    }

    return this;
};

module.exports = Texture;

},{"./constants":2,"./texture-format-defaults":10}],12:[function(require,module,exports){
///////////////////////////////////////////////////////////////////////////////////
// The MIT License (MIT)
//
// Copyright (c) 2017 Tarek Sherif
//
// Permission is hereby granted, free of charge, to any person obtaining a copy of
// this software and associated documentation files (the "Software"), to deal in
// the Software without restriction, including without limitation the rights to
// use, copy, modify, merge, publish, distribute, sublicense, and/or sell copies of
// the Software, and to permit persons to whom the Software is furnished to do so,
// subject to the following conditions:
//
// The above copyright notice and this permission notice shall be included in all
// copies or substantial portions of the Software.
//
// THE SOFTWARE IS PROVIDED "AS IS", WITHOUT WARRANTY OF ANY KIND, EXPRESS OR
// IMPLIED, INCLUDING BUT NOT LIMITED TO THE WARRANTIES OF MERCHANTABILITY, FITNESS
// FOR A PARTICULAR PURPOSE AND NONINFRINGEMENT. IN NO EVENT SHALL THE AUTHORS OR
// COPYRIGHT HOLDERS BE LIABLE FOR ANY CLAIM, DAMAGES OR OTHER LIABILITY, WHETHER
// IN AN ACTION OF CONTRACT, TORT OR OTHERWISE, ARISING FROM, OUT OF OR IN
// CONNECTION WITH THE SOFTWARE OR THE USE OR OTHER DEALINGS IN THE SOFTWARE.
///////////////////////////////////////////////////////////////////////////////////

"use strict";

var Query = require("./query");

/**
    Rendering timer.

    @class
    @prop {WebGLRenderingContext} gl The WebGL context.
    @prop {Object} cpuTimer Timer for CPU. Will be window.performance, if available, or window.Date.
    @prop {boolean} gpuTimer Whether the gpu timing is available (EXT_disjoint_timer_query_webgl2 or
            EXT_disjoint_timer_query are supported).
    @prop {WebGLQuery} gpuTimerQuery Timer query object for GPU (if gpu timing is supported).
    @prop {boolean} gpuTimerQueryInProgress Whether a gpu timer query is currently in progress.
    @prop {number} cpuStartTime When the last CPU timing started.
    @prop {number} cpuTime Time spent on CPU during last timing. Only valid if ready() returns true.
    @prop {number} gpuTime Time spent on GPU during last timing. Only valid if ready() returns true.
            Will remain 0 if extension EXT_disjoint_timer_query_webgl2 is unavailable.
*/
function Timer(gl) {
    this.gl = gl;
    this.cpuTimer = window.performance || window.Date;

    // Note(Tarek): Firefox for some reason only supports EXT_disjoint_timer_query, so have to try both
    var gpuTimerExtension = this.gl.getExtension("EXT_disjoint_timer_query_webgl2") || this.gl.getExtension("EXT_disjoint_timer_query");
    if (gpuTimerExtension) {
        this.gpuTimer = true;
        this.gpuTimerQuery = new Query(this.gl, gpuTimerExtension.TIME_ELAPSED_EXT);
        this.GPU_DISJOINT_EXT = gpuTimerExtension.GPU_DISJOINT_EXT;
    } else {
        this.gpuTimer = false;
        this.gpuTimerQuery = null;
        this.GPU_DISJOINT_EXT = null;
    }

    this.cpuStartTime = 0;
    this.cpuTime = 0;
    this.gpuTime = 0;
}


/**
    Start timing.

    @method
*/
Timer.prototype.start = function() {
    if (this.gpuTimer) {
        if (!this.gpuTimerQuery.active) {
            this.gpuTimerQuery.begin();
            this.cpuStartTime = this.cpuTimer.now();
        }
    } else {
        this.cpuStartTime = this.cpuTimer.now();
    }
};


/**
    Stop timing.

    @method
*/
Timer.prototype.end = function() {
    if (this.gpuTimer) {
        if (!this.gpuTimerQuery.active) {
            this.gpuTimerQuery.end();
            this.cpuTime = this.cpuTimer.now() - this.cpuStartTime;
        }
    } else {
        this.cpuTime = this.cpuTimer.now() - this.cpuStartTime;
    }
};

/**
    Check if timing results are available. If
    this method returns true, the cpuTime and
    gpuTime properties will be set to valid
    values.

    @method
*/
Timer.prototype.ready = function() {
    if (this.gpuTimer) {
        if (!this.gpuTimerQuery.active) {
            return false;
        }

        var gpuTimerAvailable = this.gpuTimerQuery.ready();
        var gpuTimerDisjoint = this.gl.getParameter(this.GPU_DISJOINT_EXT);

        if (gpuTimerAvailable && !gpuTimerDisjoint) {
            this.gpuTime = this.gpuTimerQuery.result  / 1000000;
            return true;
        } else {
            return false;
        }
    } else {
        return !!this.cpuStartTime;
    }
};

module.exports = Timer;

},{"./query":8}],13:[function(require,module,exports){
///////////////////////////////////////////////////////////////////////////////////
// The MIT License (MIT)
//
// Copyright (c) 2017 Tarek Sherif
//
// Permission is hereby granted, free of charge, to any person obtaining a copy of
// this software and associated documentation files (the "Software"), to deal in
// the Software without restriction, including without limitation the rights to
// use, copy, modify, merge, publish, distribute, sublicense, and/or sell copies of
// the Software, and to permit persons to whom the Software is furnished to do so,
// subject to the following conditions:
//
// The above copyright notice and this permission notice shall be included in all
// copies or substantial portions of the Software.
//
// THE SOFTWARE IS PROVIDED "AS IS", WITHOUT WARRANTY OF ANY KIND, EXPRESS OR
// IMPLIED, INCLUDING BUT NOT LIMITED TO THE WARRANTIES OF MERCHANTABILITY, FITNESS
// FOR A PARTICULAR PURPOSE AND NONINFRINGEMENT. IN NO EVENT SHALL THE AUTHORS OR
// COPYRIGHT HOLDERS BE LIABLE FOR ANY CLAIM, DAMAGES OR OTHER LIABILITY, WHETHER
// IN AN ACTION OF CONTRACT, TORT OR OTHERWISE, ARISING FROM, OUT OF OR IN
// CONNECTION WITH THE SOFTWARE OR THE USE OR OTHER DEALINGS IN THE SOFTWARE.
///////////////////////////////////////////////////////////////////////////////////

"use strict";

/**
    Tranform feedback object.

    @class
    @prop {WebGLRenderingContext} gl The WebGL context.
    @prop {WebGLTransformFeedback} transformFeedback Transform feedback object.
    @prop {Object} appState Tracked GL state.
*/
function TransformFeedback(gl, appState) {
    this.gl = gl;
    this.transformFeedback = gl.createTransformFeedback();
    this.appState = appState;
    // TODO(Tarek): Need to rebind buffers due to bug in ANGLE.
    // Remove this when that's fixed.
    this.angleBugBuffers = [];
}

/**
    Bind a feedback buffer to capture transform output.

    @method
    @param {number} index Index of transform feedback varying to capture.
    @param {VertexBuffer} buffer Buffer to record output into.
*/
TransformFeedback.prototype.feedbackBuffer = function(index, buffer) {
    this.gl.bindTransformFeedback(this.gl.TRANSFORM_FEEDBACK, this.transformFeedback);
    this.gl.bindBufferBase(this.gl.TRANSFORM_FEEDBACK_BUFFER, index, buffer.buffer);
    this.gl.bindTransformFeedback(this.gl.TRANSFORM_FEEDBACK, null);
    this.gl.bindBufferBase(this.gl.TRANSFORM_FEEDBACK_BUFFER, index, null);

    this.angleBugBuffers[index] = buffer;

    return this;
};

/**
    Delete this transform feedback.

    @method
*/
TransformFeedback.prototype.delete = function() {
    if (this.transformFeedback) {
        this.gl.deleteTransformFeedback(this.transformFeedback);
        this.transformFeedback = null;
    }
};

// Bind this transform feedback.
TransformFeedback.prototype.bind = function() {
    if (this.appState.transformFeedback !== this) {
        this.gl.bindTransformFeedback(this.gl.TRANSFORM_FEEDBACK, this.transformFeedback);

        for (var i = 0, len = this.angleBugBuffers.length; i < len; ++i) {
            this.gl.bindBufferBase(this.gl.TRANSFORM_FEEDBACK_BUFFER, i, this.angleBugBuffers[i].buffer);
        }

        this.appState.transformFeedback = this;
    }

    return this;
};

module.exports = TransformFeedback;

},{}],14:[function(require,module,exports){
///////////////////////////////////////////////////////////////////////////////////
// The MIT License (MIT)
//
// Copyright (c) 2017 Tarek Sherif
//
// Permission is hereby granted, free of charge, to any person obtaining a copy of
// this software and associated documentation files (the "Software"), to deal in
// the Software without restriction, including without limitation the rights to
// use, copy, modify, merge, publish, distribute, sublicense, and/or sell copies of
// the Software, and to permit persons to whom the Software is furnished to do so,
// subject to the following conditions:
//
// The above copyright notice and this permission notice shall be included in all
// copies or substantial portions of the Software.
//
// THE SOFTWARE IS PROVIDED "AS IS", WITHOUT WARRANTY OF ANY KIND, EXPRESS OR
// IMPLIED, INCLUDING BUT NOT LIMITED TO THE WARRANTIES OF MERCHANTABILITY, FITNESS
// FOR A PARTICULAR PURPOSE AND NONINFRINGEMENT. IN NO EVENT SHALL THE AUTHORS OR
// COPYRIGHT HOLDERS BE LIABLE FOR ANY CLAIM, DAMAGES OR OTHER LIABILITY, WHETHER
// IN AN ACTION OF CONTRACT, TORT OR OTHERWISE, ARISING FROM, OUT OF OR IN
// CONNECTION WITH THE SOFTWARE OR THE USE OR OTHER DEALINGS IN THE SOFTWARE.
///////////////////////////////////////////////////////////////////////////////////

"use strict";

var CONSTANTS = require("./constants");

/**
    Storage for uniform data. Data is stored in std140 layout.

    @class
    @prop {WebGLRenderingContext} gl The WebGL context.
    @prop {WebGLBuffer} buffer Allocated buffer storage.
    @prop {Float32Array} data Buffer data.
    @prop {Object} dataViews Map of base data types to matching ArrayBufferViews of the buffer data.
    @prop {Array} offsets Offsets into the array for each item in the buffer.
    @prop {Array} sizes Size of the item at the given offset.
    @prop {Array} types The base type of the item at the given offset (FLOAT, INT or UNSIGNED_INT).
    @prop {number} size The size of the buffer (in 4-byte items).
    @prop {GLEnum} usage Usage pattern of the buffer.
*/
function UniformBuffer(gl, layout, usage) {
    this.gl = gl;
    this.buffer = gl.createBuffer();
    this.dataViews = {};
    this.offsets = new Array(layout.length);
    this.sizes = new Array(layout.length);
    this.types = new Array(layout.length);
    this.size = 0;
    this.usage = usage || gl.DYNAMIC_DRAW;

    for (var i = 0, len = layout.length; i < len; ++i) {
        var type = layout[i];
        switch(type) {
            case CONSTANTS.FLOAT:
            case CONSTANTS.INT:
            case CONSTANTS.UNSIGNED_INT:
            case CONSTANTS.BOOL:
                this.offsets[i] = this.size;
                this.sizes[i] = 1;

                if (type === CONSTANTS.INT) {
                    this.types[i] = CONSTANTS.INT;
                } else if (this.type === CONSTANTS.UNSIGNED_INT) {
                    this.types[i] = CONSTANTS.UNSIGNED_INT;
                } else {
                    this.types[i] = CONSTANTS.FLOAT;
                }

                this.size++;
                break;
            case CONSTANTS.FLOAT_VEC2:
            case CONSTANTS.INT_VEC2:
            case CONSTANTS.UNSIGNED_INT_VEC2:
            case CONSTANTS.BOOL_VEC2:
                this.size += this.size % 2;
                this.offsets[i] = this.size;
                this.sizes[i] = 2;

                if (type === CONSTANTS.INT_VEC2) {
                    this.types[i] = CONSTANTS.INT;
                } else if (this.type === CONSTANTS.UNSIGNED_INT_VEC2) {
                    this.types[i] = CONSTANTS.UNSIGNED_INT;
                } else {
                    this.types[i] = CONSTANTS.FLOAT;
                }

                this.size += 2;
                break;
            case CONSTANTS.FLOAT_VEC3:
            case CONSTANTS.INT_VEC3:
            case CONSTANTS.UNSIGNED_INT_VEC3:
            case CONSTANTS.BOOL_VEC3:
            case CONSTANTS.FLOAT_VEC4:
            case CONSTANTS.INT_VEC4:
            case CONSTANTS.UNSIGNED_INT_VEC4:
            case CONSTANTS.BOOL_VEC4:
                this.size += (4 - this.size % 4) % 4;
                this.offsets[i] = this.size;
                this.sizes[i] = 4;

                if (type === CONSTANTS.INT_VEC4 || type === CONSTANTS.INT_VEC3) {
                    this.types[i] = CONSTANTS.INT;
                } else if (this.type === CONSTANTS.UNSIGNED_INT_VEC4 || this.type === CONSTANTS.UNSIGNED_INT_VEC3) {
                    this.types[i] = CONSTANTS.UNSIGNED_INT;
                } else {
                    this.types[i] = CONSTANTS.FLOAT;
                }

                this.size += 4;
                break;
            case CONSTANTS.FLOAT_MAT2:
            case CONSTANTS.FLOAT_MAT2x3:
            case CONSTANTS.FLOAT_MAT2x4:
                this.size += (4 - this.size % 4) % 4;
                this.offsets[i] = this.size;
                this.sizes[i] = 8;
                this.types[i] = CONSTANTS.FLOAT;

                this.size += 8;
                break;
            case CONSTANTS.FLOAT_MAT3:
            case CONSTANTS.FLOAT_MAT3x2:
            case CONSTANTS.FLOAT_MAT3x4:
                this.size += (4 - this.size % 4) % 4;
                this.offsets[i] = this.size;
                this.sizes[i] = 12;
                this.types[i] = CONSTANTS.FLOAT;

                this.size += 12;
                break;
            case CONSTANTS.FLOAT_MAT4:
            case CONSTANTS.FLOAT_MAT4x2:
            case CONSTANTS.FLOAT_MAT4x3:
                this.size += (4 - this.size % 4) % 4;
                this.offsets[i] = this.size;
                this.sizes[i] = 16;
                this.types[i] = CONSTANTS.FLOAT;

                this.size += 16;
                break;
            default:
                console.error("Unsupported type for uniform buffer.");
        }
    }

    this.size += (4 - this.size % 4) % 4;

    this.data = new Float32Array(this.size);
    this.dataViews[CONSTANTS.FLOAT] = this.data;
    this.dataViews[CONSTANTS.INT] = new Int32Array(this.data.buffer);
    this.dataViews[CONSTANTS.UNSIGNED_INT] = new Uint32Array(this.data.buffer);

    this.gl.bindBufferBase(this.gl.UNIFORM_BUFFER, 0, this.buffer);
    this.gl.bufferData(this.gl.UNIFORM_BUFFER, this.size * 4, this.usage);
    this.gl.bindBufferBase(this.gl.UNIFORM_BUFFER, 0, null);
}

/**
    Update data for a given item in the buffer. NOTE: Data is not
    sent the the GPU until the update() method is called!

    @method
    @param {number} index Index in the layout of item to set.
    @param {ArrayBufferView} value Value to store at the layout location.
*/
UniformBuffer.prototype.set = function(index, value) {
    var view = this.dataViews[this.types[index]];

    if (this.sizes[index] === 1)  {
        view[this.offsets[index]] = value;
    } else {
        view.set(value, this.offsets[index]);
    }

    return this;
};

/**
    Send stored buffer data to the GPU.

    @param {number} [index] Index in the layout of item to send to the GPU. If ommited, entire buffer is sent.
    @method
*/
UniformBuffer.prototype.update = function(index) {
    var data;
    var offset;
    if (index === undefined) {
        data = this.data;
        offset = 0;
    } else {
        var begin = this.offsets[index];
        var end = begin + this.sizes[index];
        data = this.data.subarray(begin, end);
        offset = begin * 4;
    }

    this.gl.bindBufferBase(this.gl.UNIFORM_BUFFER, 0, this.buffer);
    this.gl.bufferSubData(this.gl.UNIFORM_BUFFER, offset, data);
    this.gl.bindBufferBase(this.gl.UNIFORM_BUFFER, 0, null);

    return this;
};

/**
    Delete this uniform buffer.

    @method
*/
UniformBuffer.prototype.delete = function() {
    if (this.buffer) {
        this.gl.deleteBuffer(this.buffer);
        this.buffer = null;
    }
};

// Bind this uniform buffer to the given base.
UniformBuffer.prototype.bind = function(base) {
    this.gl.bindBufferBase(this.gl.UNIFORM_BUFFER, base, this.buffer);

    return this;
};

module.exports = UniformBuffer;

},{"./constants":2}],15:[function(require,module,exports){
///////////////////////////////////////////////////////////////////////////////////
// The MIT License (MIT)
//
// Copyright (c) 2017 Tarek Sherif
//
// Permission is hereby granted, free of charge, to any person obtaining a copy of
// this software and associated documentation files (the "Software"), to deal in
// the Software without restriction, including without limitation the rights to
// use, copy, modify, merge, publish, distribute, sublicense, and/or sell copies of
// the Software, and to permit persons to whom the Software is furnished to do so,
// subject to the following conditions:
//
// The above copyright notice and this permission notice shall be included in all
// copies or substantial portions of the Software.
//
// THE SOFTWARE IS PROVIDED "AS IS", WITHOUT WARRANTY OF ANY KIND, EXPRESS OR
// IMPLIED, INCLUDING BUT NOT LIMITED TO THE WARRANTIES OF MERCHANTABILITY, FITNESS
// FOR A PARTICULAR PURPOSE AND NONINFRINGEMENT. IN NO EVENT SHALL THE AUTHORS OR
// COPYRIGHT HOLDERS BE LIABLE FOR ANY CLAIM, DAMAGES OR OTHER LIABILITY, WHETHER
// IN AN ACTION OF CONTRACT, TORT OR OTHERWISE, ARISING FROM, OUT OF OR IN
// CONNECTION WITH THE SOFTWARE OR THE USE OR OTHER DEALINGS IN THE SOFTWARE.
///////////////////////////////////////////////////////////////////////////////////

"use strict";

var CONSTANTS = require("./constants");

// Classes to manage uniform value updates, including
// caching current values.

var UNIFORM_FUNC_NAME = {};
UNIFORM_FUNC_NAME[CONSTANTS.BOOL] = "uniform1i";
UNIFORM_FUNC_NAME[CONSTANTS.INT] = "uniform1i";
UNIFORM_FUNC_NAME[CONSTANTS.SAMPLER_2D] = "uniform1i";
UNIFORM_FUNC_NAME[CONSTANTS.INT_SAMPLER_2D] = "uniform1i";
UNIFORM_FUNC_NAME[CONSTANTS.UNSIGNED_INT_SAMPLER_2D] = "uniform1i";
UNIFORM_FUNC_NAME[CONSTANTS.SAMPLER_2D_SHADOW] = "uniform1i";
UNIFORM_FUNC_NAME[CONSTANTS.SAMPLER_2D_ARRAY] = "uniform1i";
UNIFORM_FUNC_NAME[CONSTANTS.INT_SAMPLER_2D_ARRAY] = "uniform1i";
UNIFORM_FUNC_NAME[CONSTANTS.UNSIGNED_INT_SAMPLER_2D_ARRAY] = "uniform1i";
UNIFORM_FUNC_NAME[CONSTANTS.SAMPLER_2D_ARRAY_SHADOW] = "uniform1i";
UNIFORM_FUNC_NAME[CONSTANTS.SAMPLER_CUBE] = "uniform1i";
UNIFORM_FUNC_NAME[CONSTANTS.INT_SAMPLER_CUBE] = "uniform1i";
UNIFORM_FUNC_NAME[CONSTANTS.UNSIGNED_INT_SAMPLER_CUBE] = "uniform1i";
UNIFORM_FUNC_NAME[CONSTANTS.SAMPLER_CUBE_SHADOW] = "uniform1i";
UNIFORM_FUNC_NAME[CONSTANTS.SAMPLER_3D] = "uniform1i";
UNIFORM_FUNC_NAME[CONSTANTS.INT_SAMPLER_3D] = "uniform1i";
UNIFORM_FUNC_NAME[CONSTANTS.UNSIGNED_INT_SAMPLER_3D] = "uniform1i";
UNIFORM_FUNC_NAME[CONSTANTS.UNSIGNED_INT] = "uniform1ui";
UNIFORM_FUNC_NAME[CONSTANTS.FLOAT] = "uniform1f";
UNIFORM_FUNC_NAME[CONSTANTS.FLOAT_VEC2] = "uniform2f";
UNIFORM_FUNC_NAME[CONSTANTS.FLOAT_VEC3] = "uniform3f";
UNIFORM_FUNC_NAME[CONSTANTS.FLOAT_VEC4] = "uniform4f";
UNIFORM_FUNC_NAME[CONSTANTS.INT_VEC2] = "uniform2i";
UNIFORM_FUNC_NAME[CONSTANTS.INT_VEC3] = "uniform3i";
UNIFORM_FUNC_NAME[CONSTANTS.INT_VEC4] = "uniform4i";
UNIFORM_FUNC_NAME[CONSTANTS.UNSIGNED_INT_VEC2] = "uniform2ui";
UNIFORM_FUNC_NAME[CONSTANTS.UNSIGNED_INT_VEC3] = "uniform3ui";
UNIFORM_FUNC_NAME[CONSTANTS.UNSIGNED_INT_VEC4] = "uniform4ui";
UNIFORM_FUNC_NAME[CONSTANTS.BOOL_VEC2] = "uniform2i";
UNIFORM_FUNC_NAME[CONSTANTS.BOOL_VEC3] = "uniform3i";
UNIFORM_FUNC_NAME[CONSTANTS.BOOL_VEC4] = "uniform4i";
UNIFORM_FUNC_NAME[CONSTANTS.FLOAT_MAT2] = "uniformMatrix2fv";
UNIFORM_FUNC_NAME[CONSTANTS.FLOAT_MAT3] = "uniformMatrix3fv";
UNIFORM_FUNC_NAME[CONSTANTS.FLOAT_MAT4] = "uniformMatrix4fv";
UNIFORM_FUNC_NAME[CONSTANTS.FLOAT_MAT2x3] = "uniformMatrix2x3fv";
UNIFORM_FUNC_NAME[CONSTANTS.FLOAT_MAT2x4] = "uniformMatrix2x4fv";
UNIFORM_FUNC_NAME[CONSTANTS.FLOAT_MAT3x2] = "uniformMatrix3x2fv";
UNIFORM_FUNC_NAME[CONSTANTS.FLOAT_MAT3x4] = "uniformMatrix3x4fv";
UNIFORM_FUNC_NAME[CONSTANTS.FLOAT_MAT4x2] = "uniformMatrix4x2fv";
UNIFORM_FUNC_NAME[CONSTANTS.FLOAT_MAT4x3] = "uniformMatrix4x3fv";

var UNIFORM_COMPONENT_COUNT = {};
UNIFORM_COMPONENT_COUNT[CONSTANTS.BOOL] = 1;
UNIFORM_COMPONENT_COUNT[CONSTANTS.INT] = 1;
UNIFORM_COMPONENT_COUNT[CONSTANTS.SAMPLER_2D] = 1;
UNIFORM_COMPONENT_COUNT[CONSTANTS.INT_SAMPLER_2D] = 1;
UNIFORM_COMPONENT_COUNT[CONSTANTS.UNSIGNED_INT_SAMPLER_2D] = 1;
UNIFORM_COMPONENT_COUNT[CONSTANTS.SAMPLER_2D_SHADOW] = 1;
UNIFORM_COMPONENT_COUNT[CONSTANTS.SAMPLER_2D_ARRAY] = 1;
UNIFORM_COMPONENT_COUNT[CONSTANTS.INT_SAMPLER_2D_ARRAY] = 1;
UNIFORM_COMPONENT_COUNT[CONSTANTS.UNSIGNED_INT_SAMPLER_2D_ARRAY] = 1;
UNIFORM_COMPONENT_COUNT[CONSTANTS.SAMPLER_2D_ARRAY_SHADOW] = 1;
UNIFORM_COMPONENT_COUNT[CONSTANTS.SAMPLER_CUBE] = 1;
UNIFORM_COMPONENT_COUNT[CONSTANTS.INT_SAMPLER_CUBE] = 1;
UNIFORM_COMPONENT_COUNT[CONSTANTS.UNSIGNED_INT_SAMPLER_CUBE] = 1;
UNIFORM_COMPONENT_COUNT[CONSTANTS.SAMPLER_CUBE_SHADOW] = 1;
UNIFORM_COMPONENT_COUNT[CONSTANTS.SAMPLER_3D] = 1;
UNIFORM_COMPONENT_COUNT[CONSTANTS.INT_SAMPLER_3D] = 1;
UNIFORM_COMPONENT_COUNT[CONSTANTS.UNSIGNED_INT_SAMPLER_3D] = 1;
UNIFORM_COMPONENT_COUNT[CONSTANTS.UNSIGNED_INT] = 1;
UNIFORM_COMPONENT_COUNT[CONSTANTS.FLOAT] = 1;
UNIFORM_COMPONENT_COUNT[CONSTANTS.FLOAT_VEC2] = 2;
UNIFORM_COMPONENT_COUNT[CONSTANTS.FLOAT_VEC3] = 3;
UNIFORM_COMPONENT_COUNT[CONSTANTS.FLOAT_VEC4] = 4;
UNIFORM_COMPONENT_COUNT[CONSTANTS.INT_VEC2] = 2;
UNIFORM_COMPONENT_COUNT[CONSTANTS.INT_VEC3] = 3;
UNIFORM_COMPONENT_COUNT[CONSTANTS.INT_VEC4] = 4;
UNIFORM_COMPONENT_COUNT[CONSTANTS.UNSIGNED_INT_VEC2] = 2;
UNIFORM_COMPONENT_COUNT[CONSTANTS.UNSIGNED_INT_VEC3] = 3;
UNIFORM_COMPONENT_COUNT[CONSTANTS.UNSIGNED_INT_VEC4] = 4;
UNIFORM_COMPONENT_COUNT[CONSTANTS.BOOL_VEC2] = 2;
UNIFORM_COMPONENT_COUNT[CONSTANTS.BOOL_VEC3] = 3;
UNIFORM_COMPONENT_COUNT[CONSTANTS.BOOL_VEC4] = 4;
UNIFORM_COMPONENT_COUNT[CONSTANTS.FLOAT_MAT2] = 4;
UNIFORM_COMPONENT_COUNT[CONSTANTS.FLOAT_MAT3] = 9;
UNIFORM_COMPONENT_COUNT[CONSTANTS.FLOAT_MAT4] = 16;
UNIFORM_COMPONENT_COUNT[CONSTANTS.FLOAT_MAT2x3] = 6;
UNIFORM_COMPONENT_COUNT[CONSTANTS.FLOAT_MAT2x4] = 8;
UNIFORM_COMPONENT_COUNT[CONSTANTS.FLOAT_MAT3x2] = 6;
UNIFORM_COMPONENT_COUNT[CONSTANTS.FLOAT_MAT3x4] = 12;
UNIFORM_COMPONENT_COUNT[CONSTANTS.FLOAT_MAT4x2] = 8;
UNIFORM_COMPONENT_COUNT[CONSTANTS.FLOAT_MAT4x3] = 12;

var UNIFORM_CACHE_CLASS = {};
UNIFORM_CACHE_CLASS[CONSTANTS.INT] = Int32Array;
UNIFORM_CACHE_CLASS[CONSTANTS.SAMPLER_2D] = Int32Array;
UNIFORM_CACHE_CLASS[CONSTANTS.INT_SAMPLER_2D] = Int32Array;
UNIFORM_CACHE_CLASS[CONSTANTS.UNSIGNED_INT_SAMPLER_2D] = Int32Array;
UNIFORM_CACHE_CLASS[CONSTANTS.SAMPLER_2D_SHADOW] = Int32Array;
UNIFORM_CACHE_CLASS[CONSTANTS.SAMPLER_2D_ARRAY] = Int32Array;
UNIFORM_CACHE_CLASS[CONSTANTS.INT_SAMPLER_2D_ARRAY] = Int32Array;
UNIFORM_CACHE_CLASS[CONSTANTS.UNSIGNED_INT_SAMPLER_2D_ARRAY] = Int32Array;
UNIFORM_CACHE_CLASS[CONSTANTS.SAMPLER_2D_ARRAY_SHADOW] = Int32Array;
UNIFORM_CACHE_CLASS[CONSTANTS.SAMPLER_CUBE] = Int32Array;
UNIFORM_CACHE_CLASS[CONSTANTS.INT_SAMPLER_CUBE] = Int32Array;
UNIFORM_CACHE_CLASS[CONSTANTS.UNSIGNED_INT_SAMPLER_CUBE] = Int32Array;
UNIFORM_CACHE_CLASS[CONSTANTS.SAMPLER_CUBE_SHADOW] = Int32Array;
UNIFORM_CACHE_CLASS[CONSTANTS.SAMPLER_3D] = Int32Array;
UNIFORM_CACHE_CLASS[CONSTANTS.INT_SAMPLER_3D] = Int32Array;
UNIFORM_CACHE_CLASS[CONSTANTS.UNSIGNED_INT_SAMPLER_3D] = Int32Array;
UNIFORM_CACHE_CLASS[CONSTANTS.UNSIGNED_INT] = Uint32Array;
UNIFORM_CACHE_CLASS[CONSTANTS.FLOAT] = Float32Array;
UNIFORM_CACHE_CLASS[CONSTANTS.FLOAT_VEC2] = Float32Array;
UNIFORM_CACHE_CLASS[CONSTANTS.FLOAT_VEC3] = Float32Array;
UNIFORM_CACHE_CLASS[CONSTANTS.FLOAT_VEC4] = Float32Array;
UNIFORM_CACHE_CLASS[CONSTANTS.INT_VEC2] = Int32Array;
UNIFORM_CACHE_CLASS[CONSTANTS.INT_VEC3] = Int32Array;
UNIFORM_CACHE_CLASS[CONSTANTS.INT_VEC4] = Int32Array;
UNIFORM_CACHE_CLASS[CONSTANTS.UNSIGNED_INT_VEC2] = Uint32Array;
UNIFORM_CACHE_CLASS[CONSTANTS.UNSIGNED_INT_VEC3] = Uint32Array;
UNIFORM_CACHE_CLASS[CONSTANTS.UNSIGNED_INT_VEC4] = Uint32Array;

function SingleComponentUniform(gl, handle, type) {
    this.gl = gl;
    this.handle = handle;
    this.glFuncName = UNIFORM_FUNC_NAME[type];
    this.cache = type === CONSTANTS.BOOL ? false : 0;
}

SingleComponentUniform.prototype.set = function(value) {
    if (this.cache !== value) {
        this.gl[this.glFuncName](this.handle, value);
        this.cache = value;
    }
};

function MultiNumericUniform(gl, handle, type, count) {
    this.gl = gl;
    this.handle = handle;
    this.glFuncName = UNIFORM_FUNC_NAME[type] + "v";
    this.count = count;
    this.cache = new UNIFORM_CACHE_CLASS[type](UNIFORM_COMPONENT_COUNT[type] * count);
}

MultiNumericUniform.prototype.set = function(value) {
    for (var i = 0, len = value.length; i < len; ++i) {
        if (this.cache[i] !== value[i]) {
            this.gl[this.glFuncName](this.handle, value);
            this.cache.set(value);
            return;
        }
    }
};

function MultiBoolUniform(gl, handle, type, count) {
    this.gl = gl;
    this.handle = handle;
    this.glFuncName = UNIFORM_FUNC_NAME[type] + "v";
    this.count = count;
    this.cache = new Array(UNIFORM_COMPONENT_COUNT[type] * count).fill(false);
}

MultiBoolUniform.prototype.set = function(value) {
    for (var i = 0, len = value.length; i < len; ++i) {
        if (this.cache[i] !== value[i]) {
            this.gl[this.glFuncName](this.handle, value);
            for (var j = i; j < len; j++) {
                this.cache[j] = value[j];
            }
            return;
        }
    }
};

function MatrixUniform(gl, handle, type, count) {
    this.gl = gl;
    this.handle = handle;
    this.glFuncName = UNIFORM_FUNC_NAME[type];
    this.count = count;
    this.cache = new Float32Array(UNIFORM_COMPONENT_COUNT[type] * count);
}

MatrixUniform.prototype.set = function(value) {
    for (var i = 0, len = value.length; i < len; ++i) {
        if (this.cache[i] !== value[i]) {
            this.gl[this.glFuncName](this.handle, false, value);
            this.cache.set(value);
            return;
        }
    }
};

module.exports.MatrixUniform = MatrixUniform;
module.exports.MultiBoolUniform = MultiBoolUniform;
module.exports.MultiNumericUniform = MultiNumericUniform;
module.exports.SingleComponentUniform = SingleComponentUniform;

},{"./constants":2}],16:[function(require,module,exports){
// Copyright (c) 2017 Tarek Sherif
//
// Permission is hereby granted, free of charge, to any person obtaining a copy of
// this software and associated documentation files (the "Software"), to deal in
// the Software without restriction, including without limitation the rights to
// use, copy, modify, merge, publish, distribute, sublicense, and/or sell copies of
// the Software, and to permit persons to whom the Software is furnished to do so,
// subject to the following conditions:
//
// The above copyright notice and this permission notice shall be included in all
// copies or substantial portions of the Software.
//
// THE SOFTWARE IS PROVIDED "AS IS", WITHOUT WARRANTY OF ANY KIND, EXPRESS OR
// IMPLIED, INCLUDING BUT NOT LIMITED TO THE WARRANTIES OF MERCHANTABILITY, FITNESS
// FOR A PARTICULAR PURPOSE AND NONINFRINGEMENT. IN NO EVENT SHALL THE AUTHORS OR
// COPYRIGHT HOLDERS BE LIABLE FOR ANY CLAIM, DAMAGES OR OTHER LIABILITY, WHETHER
// IN AN ACTION OF CONTRACT, TORT OR OTHERWISE, ARISING FROM, OUT OF OR IN
// CONNECTION WITH THE SOFTWARE OR THE USE OR OTHER DEALINGS IN THE SOFTWARE.
///////////////////////////////////////////////////////////////////////////////////

"use strict";

var CONSTANTS = require("./constants");

/**
    Organizes vertex buffer and attribute state.

    @class
    @prop {WebGLRenderingContext} gl The WebGL context.
    @prop {WebGLVertexArrayObject} vertexArray Vertex array object.
    @prop {number} numElements Number of elements in the vertex array.
    @prop {boolean} indexed Whether this vertex array is set up for indexed drawing.
    @prop {GLenum} indexType Data type of the indices.
    @prop {boolean} instanced Whether this vertex array is set up for instanced drawing.
    @prop {number} numInstances Number of instances to draw with this vertex array.
    @prop {Object} appState Tracked GL state.
*/
function VertexArray(gl, appState) {
    this.gl = gl;
    this.vertexArray = gl.createVertexArray();
    this.appState = appState;
    this.numElements = 0;
    this.indexType = null;
    this.instancedBuffers = 0;
    this.indexed = false;
    this.numInstances = 0;
}

/**
    Bind an per-vertex attribute buffer to this vertex array.

    @method
    @param {number} attributeIndex The attribute location to bind to.
    @param {VertexBuffer} vertexBuffer The VertexBuffer to bind.
*/
VertexArray.prototype.vertexAttributeBuffer = function(attributeIndex, vertexBuffer) {
    this.attributeBuffer(attributeIndex, vertexBuffer, false, false, false);

    return this;
};

/**
    Bind an per-instance attribute buffer to this vertex array.

    @method
    @param {number} attributeIndex The attribute location to bind to.
    @param {VertexBuffer} vertexBuffer The VertexBuffer to bind.
*/
VertexArray.prototype.instanceAttributeBuffer = function(attributeIndex, vertexBuffer) {
    this.attributeBuffer(attributeIndex, vertexBuffer, true, false, false);

    return this;
};

/**
    Bind an per-vertex integer attribute buffer to this vertex array.
    Note that this refers to the attribute in the shader being an integer,
    not the data stored in the vertex buffer.

    @method
    @param {number} attributeIndex The attribute location to bind to.
    @param {VertexBuffer} vertexBuffer The VertexBuffer to bind.
*/
VertexArray.prototype.vertexIntegerAttributeBuffer = function(attributeIndex, vertexBuffer) {
    this.attributeBuffer(attributeIndex, vertexBuffer, false, true, false);

    return this;
};

/**
    Bind an per-instance integer attribute buffer to this vertex array.
    Note that this refers to the attribute in the shader being an integer,
    not the data stored in the vertex buffer.

    @method
    @param {number} attributeIndex The attribute location to bind to.
    @param {VertexBuffer} vertexBuffer The VertexBuffer to bind.
*/
VertexArray.prototype.instanceIntegerAttributeBuffer = function(attributeIndex, vertexBuffer) {
    this.attributeBuffer(attributeIndex, vertexBuffer, true, true, false);

    return this;
};

/**
    Bind an per-vertex normalized attribute buffer to this vertex array.
    Integer data in the vertex buffer will be normalized to [-1.0, 1.0] if
    signed, [0.0, 1.0] if unsigned.

    @method
    @param {number} attributeIndex The attribute location to bind to.
    @param {VertexBuffer} vertexBuffer The VertexBuffer to bind.
*/
VertexArray.prototype.vertexNormalizedAttributeBuffer = function(attributeIndex, vertexBuffer) {
    this.attributeBuffer(attributeIndex, vertexBuffer, false, false, true);

    return this;
};

/**
    Bind an per-instance normalized attribute buffer to this vertex array.
    Integer data in the vertex buffer will be normalized to [-1.0, 1.0] if
    signed, [0.0, 1.0] if unsigned.
    
    @method
    @param {number} attributeIndex The attribute location to bind to.
    @param {VertexBuffer} vertexBuffer The VertexBuffer to bind.
*/
VertexArray.prototype.instanceNormalizedAttributeBuffer = function(attributeIndex, vertexBuffer) {
    this.attributeBuffer(attributeIndex, vertexBuffer, true, false, true);

    return this;
};

/**
    Bind an index buffer to this vertex array.

    @method
    @param {VertexBuffer} vertexBuffer The VertexBuffer to bind.
*/
VertexArray.prototype.indexBuffer = function(vertexBuffer) {
    this.gl.bindVertexArray(this.vertexArray);
    this.gl.bindBuffer(vertexBuffer.binding, vertexBuffer.buffer);

    this.numElements = vertexBuffer.numItems * 3;
    this.indexType = vertexBuffer.type;
    this.indexed = true;

    this.gl.bindVertexArray(null);
    this.gl.bindBuffer(vertexBuffer.binding, null);

    return this;
};

/**
    Delete this vertex array.

    @method
*/
VertexArray.prototype.delete = function() {
    if (this.vertexArray) {
        this.gl.deleteVertexArray(this.vertexArray);
        this.vertexArray = null;
    }
    this.gl.bindVertexArray(null);

    return this;
};

// Bind this vertex array.
VertexArray.prototype.bind = function() {
    if (this.appState.vertexArray !== this) {
        this.gl.bindVertexArray(this.vertexArray);
        this.appState.vertexArray = this;
    }

    return this;
};

// Attach an attribute buffer
VertexArray.prototype.attributeBuffer = function(attributeIndex, vertexBuffer, instanced, integer, normalized) {
    this.gl.bindVertexArray(this.vertexArray);
    this.gl.bindBuffer(vertexBuffer.binding, vertexBuffer.buffer);

    var numColumns = vertexBuffer.numColumns;

    for (var i = 0; i < numColumns; ++i) {
        if (integer) {
            this.gl.vertexAttribIPointer(
                attributeIndex + i,
                vertexBuffer.itemSize,
                vertexBuffer.type,
                numColumns * vertexBuffer.itemSize * CONSTANTS.TYPE_SIZE[vertexBuffer.type],
                i * vertexBuffer.itemSize * CONSTANTS.TYPE_SIZE[vertexBuffer.type]);
        } else {
            this.gl.vertexAttribPointer(
                attributeIndex + i,
                vertexBuffer.itemSize,
                vertexBuffer.type,
                normalized,
                numColumns * vertexBuffer.itemSize * CONSTANTS.TYPE_SIZE[vertexBuffer.type],
                i * vertexBuffer.itemSize * CONSTANTS.TYPE_SIZE[vertexBuffer.type]);
        }

        if (instanced) {
            this.gl.vertexAttribDivisor(attributeIndex + i, 1);
        }

        this.gl.enableVertexAttribArray(attributeIndex + i);
    }

    this.instanced = this.instanced || instanced;

    if (instanced) {
        this.numInstances = vertexBuffer.numItems;
    } else {
        this.numElements = this.numElements || vertexBuffer.numItems;
    }

    this.gl.bindVertexArray(null);
    this.gl.bindBuffer(vertexBuffer.binding, null);

    return this;
};

module.exports = VertexArray;

},{"./constants":2}],17:[function(require,module,exports){
///////////////////////////////////////////////////////////////////////////////////
// The MIT License (MIT)
//
// Copyright (c) 2017 Tarek Sherif
//
// Permission is hereby granted, free of charge, to any person obtaining a copy of
// this software and associated documentation files (the "Software"), to deal in
// the Software without restriction, including without limitation the rights to
// use, copy, modify, merge, publish, distribute, sublicense, and/or sell copies of
// the Software, and to permit persons to whom the Software is furnished to do so,
// subject to the following conditions:
//
// The above copyright notice and this permission notice shall be included in all
// copies or substantial portions of the Software.
//
// THE SOFTWARE IS PROVIDED "AS IS", WITHOUT WARRANTY OF ANY KIND, EXPRESS OR
// IMPLIED, INCLUDING BUT NOT LIMITED TO THE WARRANTIES OF MERCHANTABILITY, FITNESS
// FOR A PARTICULAR PURPOSE AND NONINFRINGEMENT. IN NO EVENT SHALL THE AUTHORS OR
// COPYRIGHT HOLDERS BE LIABLE FOR ANY CLAIM, DAMAGES OR OTHER LIABILITY, WHETHER
// IN AN ACTION OF CONTRACT, TORT OR OTHERWISE, ARISING FROM, OUT OF OR IN
// CONNECTION WITH THE SOFTWARE OR THE USE OR OTHER DEALINGS IN THE SOFTWARE.
///////////////////////////////////////////////////////////////////////////////////

"use strict";

var CONSTANTS = require("./constants");

/**
    Storage for vertex data.

    @class
    @prop {WebGLRenderingContext} gl The WebGL context.
    @prop {WebGLBuffer} buffer Allocated buffer storage.
    @prop {GLEnum} type The type of data stored in the buffer.
    @prop {number} itemSize Number of array elements per vertex.
    @prop {number} numItems Number of vertices represented.
    @prop {GLEnum} usage The usage pattern of the buffer.
    @prop {boolean} indexArray Whether this is an index array.
    @prop {GLEnum} binding GL binding point (ARRAY_BUFFER or ELEMENT_ARRAY_BUFFER).
    @prop {Object} appState Tracked GL state.
*/
function VertexBuffer(gl, appState, type, itemSize, data, usage, indexArray) {
    var numColumns;
    switch(type) {
        case CONSTANTS.FLOAT_MAT4:
        case CONSTANTS.FLOAT_MAT4x2:
        case CONSTANTS.FLOAT_MAT4x3:
            numColumns = 4;
            break;
        case CONSTANTS.FLOAT_MAT3:
        case CONSTANTS.FLOAT_MAT3x2:
        case CONSTANTS.FLOAT_MAT3x4:
            numColumns = 3;
            break;
        case CONSTANTS.FLOAT_MAT2:
        case CONSTANTS.FLOAT_MAT2x3:
        case CONSTANTS.FLOAT_MAT2x4:
            numColumns = 2;
            break;
        default:
            numColumns = 1;
    }

    switch(type) {
        case CONSTANTS.FLOAT_MAT4:
        case CONSTANTS.FLOAT_MAT3x4:
        case CONSTANTS.FLOAT_MAT2x4:
            itemSize = 4;
            type = CONSTANTS.FLOAT;
            break;
        case CONSTANTS.FLOAT_MAT3:
        case CONSTANTS.FLOAT_MAT4x3:
        case CONSTANTS.FLOAT_MAT2x3:
            itemSize = 3;
            type = CONSTANTS.FLOAT;
            break;
        case CONSTANTS.FLOAT_MAT2:
        case CONSTANTS.FLOAT_MAT3x2:
        case CONSTANTS.FLOAT_MAT4x2:
            itemSize = 2;
            type = CONSTANTS.FLOAT;
            break;
    }

    var dataLength;
    if (typeof data === "number") {
        dataLength = data;
        data *= CONSTANTS.TYPE_SIZE[type];
    } else {
        dataLength = data.length;
    }

    this.gl = gl;
    this.buffer = gl.createBuffer();
    this.appState = appState;
    this.type = type;
    this.itemSize = itemSize;
    this.numItems = dataLength / (itemSize * numColumns);
    this.numColumns = numColumns;
    this.usage = usage || gl.STATIC_DRAW;
    this.indexArray = !!indexArray;
    this.binding = this.indexArray ? gl.ELEMENT_ARRAY_BUFFER : gl.ARRAY_BUFFER;

    gl.bindBuffer(this.binding, this.buffer);
    gl.bufferData(this.binding, data, this.usage);
    gl.bindBuffer(this.binding, null);
}

/**
    Update data in this buffer. NOTE: the data must fit
    the originally-allocated buffer!

    @method
    @param {VertexBufferView} data Data to store in the buffer.
*/
VertexBuffer.prototype.data = function(data) {
    // Don't want to update vertex array bindings
    var currentVertexArray = this.appState.vertexArray;
    if (currentVertexArray) {
        this.gl.bindVertexArray(null);
    }

    this.gl.bindBuffer(this.binding, this.buffer);
    this.gl.bufferSubData(this.binding, 0, data);
    this.gl.bindBuffer(this.binding, null);

    if (currentVertexArray) {
        this.gl.bindVertexArray(currentVertexArray.vertexArray);
    }

    return this;
};

/**
    Delete this array buffer.

    @method
*/
VertexBuffer.prototype.delete = function() {
    if (this.buffer) {
        this.gl.deleteBuffer(this.buffer);
        this.buffer = null;
    }
};

module.exports = VertexBuffer;

},{"./constants":2}]},{},[6])(6)
});<|MERGE_RESOLUTION|>--- conflicted
+++ resolved
@@ -581,7 +581,6 @@
 };
 
 /**
-<<<<<<< HEAD
     Enable the OES_texture_float_linear extension. Allows for linear blending on float textures.
 
     @method
@@ -604,17 +603,15 @@
 };
 
 /**
-    Read a pixel's color value from the canvas. Note that the RGBA values will be encoded
-    as 0-255.
-=======
     Read a pixel's color value from the currently-bound framebuffer.
->>>>>>> 3e465912
 
     @method
     @param {number} x The x coordinate of the pixel.
     @param {number} y The y coordinate of the pixel.
     @param {ArrayBufferView} outColor Typed array to store the pixel's color.
-    @param {object} options Options.
+    @param {object} [options] Options.
+    @param {GLEnum} [options.type=UNSIGNED_BYTE] Type of data stored in the read framebuffer.
+    @param {GLEnum} [options.format=RGBA] Read framebuffer data format.
 */
 App.prototype.readPixel = function(x, y, outColor, options) {
     options = options || CONSTANTS.DUMMY_OBJECT;
