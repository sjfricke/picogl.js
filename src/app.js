--- conflicted
+++ resolved
@@ -555,7 +555,6 @@
 };
 
 /**
-<<<<<<< HEAD
     Enable the OES_texture_float_linear extension. Allows for linear blending on float textures.
 
     @method
@@ -578,11 +577,7 @@
 };
 
 /**
-    Read a pixel's color value from the canvas. Note that the RGBA values will be encoded
-    as 0-255.
-=======
     Read a pixel's color value from the currently-bound framebuffer.
->>>>>>> 3e465912
 
     @method
     @param {number} x The x coordinate of the pixel.
